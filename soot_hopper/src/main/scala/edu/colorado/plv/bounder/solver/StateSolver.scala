package edu.colorado.plv.bounder.solver

import better.files.File
import edu.colorado.plv.bounder.BounderUtil
import edu.colorado.plv.bounder.ir.{AppMethod, BitTypeSet, EmptyTypeSet, MessageType, PrimTypeSet, TMessage, TopTypeSet, Trace, TraceElement, TypeSet, WitnessExplanation}
import edu.colorado.plv.bounder.lifestate.{LifeState, SpecSpace}
import edu.colorado.plv.bounder.lifestate.LifeState._
import edu.colorado.plv.bounder.symbolicexecutor.state.{HeapPtEdge, _}
import org.slf4j.{Logger, LoggerFactory}
import upickle.default.{read, write}

import scala.collection.{immutable, mutable}

//TODO: replace all "sets of things" with SetOfEncoder
trait Nameable{
  def solverName:String
}

trait SetEncoder[T, C <: SolverCtx[T]]{
  def getAxioms()(implicit zCtx:C):T
}

trait SolverCtx[T]{
  //def mkAssert(t:T):Unit
  def acquire(randomSeed:Option[Int] = None):Unit
  def release():Unit
}


/** SMT solver parameterized by its AST or expression type */
trait StateSolver[T, C <: SolverCtx[T]] {
  def mkAssert(t:T)(implicit zCtx:C):Unit
  def pruneUnusedQuant(t: T)(implicit zCtx:C): T

  /**
   *
   * @param values A directed graph representing the lattice, all transitive edges must exist,
   *               An implicit edge from top to all other edges exists.
   *               For single distinct elements, create an edge from the element to Bot
   * @param typeName solver name for types in this lattice
   * @param closed Are all values represented by the lattice or are "other" values possible
   * @return
   */
  def getSetEncoder(values:Set[Nameable],
                    typeName:String,
                    allEqualToSomeValue:Boolean = true,
                    eachValueDistinct:Boolean = true,
                   ):SetEncoder[T,C]
  def setSeed(v:Int)(implicit zCtx: C):Unit
  // checking
  def getSolverCtx: C
  def getLogger:Logger
  def iDefaultOnSubsumptionTimeout(implicit zCtx:C):Boolean

  // axiom initializers add interpreted properties to uninterpreted domains e.g. zero, heap cells, message order
  def initializeZeroAxioms(messageTranslator: MessageTranslator)(implicit zCtx:C):Unit

  def initializeOrderAxioms(messageTranslator: MessageTranslator)(implicit zCtx:C):Unit

  def initializeFieldAxioms(messageTranslator: MessageTranslator)(implicit zCtx:C):Unit

  def initializeNameAxioms(messageTranslator: MessageTranslator)(implicit zCtx:C):Unit

  def initalizeConstAxioms(messageTranslator: MessageTranslator)(implicit zCtx:C):Unit

  def solverString(messageTranslator: MessageTranslator)(implicit zCtx:C):String

  /**
   *
   * @param messageTranslator object to encode field and message names in solver
   * @param axioms axioms for behavior of heap and message indices, none for default
   * @param zCtx solver context
   * @return whether formula is satisfiable
   */
  def checkSAT(messageTranslator: MessageTranslator,
                  axioms: Option[List[MessageTranslator => Unit] ])(implicit zCtx: C): Boolean
  /**
   * Check satisfiability of fomrula in solver
   * @throws IllegalStateException if formula is undecidable or times out
   * @param useCmd if true, call z3 using bash
   * @param zCtx solver context
   * @return satisfiability of formula
   */
  def checkSATOne(messageTranslator: MessageTranslator,
               axioms: List[MessageTranslator => Unit ])(implicit zCtx: C): Boolean

  /**
   * Try satisfiability with fewer axioms then add more if satisfiable.
   * If unsatisfiable, adding axioms won't chage result.
   * @param axioms list of functions that generate axioms adding interpretations to uninterpreted domains
   *               (initializeOrderAxioms, initializeFieldAxioms, initializeZeroAxiom)
   * @return satisfiability of formula
   */
  def checkSatPush(messageTranslator: MessageTranslator,
                   axioms: List[MessageTranslator => Unit ])(implicit zCtx: C):Boolean

  def push()(implicit zCtx: C): Unit

  def pop()(implicit zCtx: C): Unit

  /**
   * Write debugging info, delete if cont finishes without failure
   * Used to debug native crashes in solver
   *
   * @param cont call solver code in continuation, return result
   */
  protected def dumpDbg[V](cont: () => V)(implicit zCtx: C): V

  protected def mkUcomb(name:String, args:List[T])(implicit zctx: C):T
  protected def mkForallAddr(name: PureVar, cond: T => T)(implicit zctx: C): T

  protected def mkForallAddr(name: Map[PureVar, T], cond: Map[PureVar, T] => T)(implicit zCtx: C): T

  protected def mkExistsT(t:List[T], cond:T)(implicit zCtx: C):T
  protected def mkExistsAddr(name: PureVar, cond: T => T)(implicit zctx: C): T

  protected def mkExistsAddr(name: Map[PureVar,T], cond: Map[PureVar, T] => T)(implicit zCtx: C): T
  protected def mkFreshPv(pv:PureVar)(implicit zCtx:C):T

  protected def mkZeroMsg(implicit zCtx:C):T

  protected def mkTraceFn()(implicit zCtx:C):T

  protected def mkTraceFnContains(traceFn:T, v:T)(implicit zCtx:C):T

  protected def mkExistsMsg(traceFn:T, cond: T => T)(implicit zCtx: C): T

  protected def mkForallMsg(traceFn:T, cond: T => T)(implicit zCtx: C): T

  protected def mkLTEMsg(ind1: T, ind2: T)(implicit zctx: C): T

  protected def mkLTMsg(ind1: T, ind2: T)(implicit zctx: C): T

  protected def mkAddOneMsg(tracefn:T, ind: T)(implicit zctx: C): (T, T)

  // comparison operations
  protected def mkEq(lhs: T, rhs: T)(implicit zctx: C): T

  protected def mkNe(lhs: T, rhs: T)(implicit zctx: C): T

  protected def mkLt(lhs: T, rhs: T)(implicit zctx: C): T

  // Logical operations
  protected def mkImplies(t: T, t1: T)(implicit zctx: C): T

  protected def mkNot(o: T)(implicit zctx: C): T

  protected def mkSub(lhs: T, rhs: T)(implicit zctx: C): T

  protected def mkAnd(lhs: T, rhs: T)(implicit zctx: C): T

  protected def mkAnd(t: Iterable[T])(implicit zctx: C): T

  protected def mkOr(lhs: T, rhs: T)(implicit zctx: C): T

  protected def mkOr(t: Iterable[T])(implicit zctx: C): T

  // creation of variables, constants, assertions
  protected def mkIntVal(i: Int)(implicit zctx: C): T

  protected def mkBoolVal(b: Boolean)(implicit zctx: C): T

  protected def mkLenVar(s: String)(implicit zCtx: C): T

  protected def mkAddrVar(pv: PureVar)(implicit zCtx: C): T

  protected def solverSimplify(t: T,
                               state: State,
                               messageTranslator: MessageTranslator,
                               logDbg: Boolean = false)(implicit zctx: C): Option[T]

  protected def mkTypeConstraints(types: Set[Int])(implicit zctx: C): (T, Map[Int, T])

  protected def mkLocalDomain(locals: Set[(String, Int)])(implicit zctx: C): (T, Map[(String, Int), T])

  protected def mkConstConstraintsMap(pvs: Set[PureVal])(implicit zctx: C): Map[PureVal, T]

  protected def mkTypeConstraintForAddrExpr(typeFun: T, typeToSolverConst: Map[Int, T],
                                            addr: T, tc: Set[Int])(implicit zctx: C): T

  protected def createTypeFun()(implicit zctx: C): T

  protected def mkNames(types: List[String])(implicit zctx: C): Map[String, T]

  protected def mkLocalFn()(implicit zctx: C): T

  protected def mkLocalConstraint(localIdent: T, equalTo: T)(implicit zctx: C): T

  protected def mkDynFieldFn(fieldName: String)(implicit zctx: C): T

  protected def mkDynFieldConstraint(base: T, fieldName: String, equalTo: T)(implicit zctx: C): T

  protected def mkStaticFieldConstraint(clazz: String, fieldName: String, equalTo: T)(implicit zctx: C): T

  // function msg -> iname
  protected def mkINameFn()(implicit zctx: C): T

  // functions for each argument msg -> addr
  protected def mkArgFun(i:Int)(implicit zctx: C): T

  /**
   * Attempt to limit Uint and msg to fix z3 timeout
   *
   * @param n maximum number of uninterpreted integers
   * @param zCtx solver context
   * @return boolean asserting fixed Uint count
   */
//  protected def mkMaxMsgInd(n: Int)(implicit zCtx: C): T

  protected def mkConstValueConstraint(addr: T)(implicit zctx: C): T

  // Get enum value for I based on index
  protected def mkIName(enum: T, enumNum: Int)(implicit zctx: C): T

  //TODO%%%% rm
  // function from index to message (message is at index in trace)
//  protected def mkTraceConstraint(traceFun: T, index: T)(implicit zctx: C): T

  // function msg -> funname
  protected def mkNameConstraint(nameFun: T, msg: T)(implicit zctx: C): T

  // function argumentindex -> msg -> argvalue
  protected def mkArgConstraint(argIndex: Int, msg: T)(implicit zCtx: C): T

  protected def mkAddrConst(i: Int)(implicit zCtx: C): T

  protected def mkMsgConst(i:Int, msg:Option[TraceElement])(implicit zCtx:C): T

  def printDbgModel(messageTranslator: MessageTranslator, traceabst: Set[AbstractTrace])(implicit zCtx: C): Unit
  def explainWitness(messageTranslator:MessageTranslator,
                     pvMap: Map[PureVar, T])(implicit zCtx:C): WitnessExplanation
  def compareConstValueOf(rhs: T, op: CmpOp, pureVal: PureVal, constMap: Map[PureVal, T])(implicit zCtx: C): T =
    (pureVal, op) match {
      case (TopVal, _) => mkBoolVal(b = true)
      case (ClassVal(_), _) => mkBoolVal(b = true) //TODO: add class vals if necessary for precision
      case (v: PureVal, Equals) =>
        if(!constMap.contains(v))
          throw new IllegalStateException(s"Missing constant $v")
        mkEq(constMap(v), mkConstValueConstraint(rhs))
      case (v: PureVal, NotEquals) =>
        mkNot(mkEq(constMap(v), mkConstValueConstraint(rhs)))
      case (_: PureVal, _) =>
        mkBoolVal(b = true)
      case v =>
        println(v)
        ???
    }

  def toAST(p: PureConstraint, constMap: Map[PureVal, T], pvMap: Map[PureVar, T])(implicit zctx: C): T = p match {
    // TODO: field constraints based on containing object constraints
    case PureConstraint(v: PureVal, op, rhs) => compareConstValueOf(toAST(rhs, pvMap), op, v, constMap)
    case PureConstraint(lhs, op, v: PureVal) => compareConstValueOf(toAST(lhs, pvMap), op, v, constMap)
    case PureConstraint(lhs, op, rhs) =>
      toAST(toAST(lhs, pvMap), op, toAST(rhs, pvMap))
    case _ => ???
  }

  def toAST(p: PureExpr, pvMap: Map[PureVar, T])(implicit zctx: C): T = p match {
    case p: PureVar => pvMap(p)
    case _ => throw new IllegalStateException("Values should be handled at a higher level")
  }

  def toAST(lhs: T, op: CmpOp, rhs: T)(implicit zctx: C): T = op match {
    case Equals => mkEq(lhs, rhs)
    case NotEquals =>
      mkNe(lhs, rhs)
    case _ =>
      ???
  }

  private def msgModelsTraceElement(msg:T,
                                    element:TMessage,
                                    messageTranslator: MessageTranslator,
                                    argVals: Map[Int, T]
                                   )(implicit zCtx: C): T = {
    val nameFun = messageTranslator.nameFun
    val onceOpt = messageTranslator.iForMsg(element)
    val nameConstraint = onceOpt.map(o => mkEq(mkNameConstraint(nameFun, msg), messageTranslator.enumFromI(o)))
    val argConstraints:List[T] = element.args.zipWithIndex.map{
      case (ConcreteAddr(addr), argnum) =>mkEq(argVals(addr), mkArgConstraint(argnum,msg))
      case _ => ???
    }
    mkAnd(argConstraints.prependedAll(nameConstraint))
  }
  private def msgModelsOnce(msg:T,
                            once: AbsMsg,
                            messageTranslator: MessageTranslator,
                            lsTypeMap: Map[PureVar, TypeSet],
                            typeToSolverConst: Map[Int, T],
                            pvMap: PureVar => T)(implicit zctx: C): T = {
    val nameFun = messageTranslator.nameFun
    val nameConstraint = mkEq(mkNameConstraint(nameFun, msg), messageTranslator.enumFromI(once))
    val argConstraints = once.lsVars.zipWithIndex.flatMap {
      case (TopVal, _) => None
      case (msgVar:PureVar, ind) =>
        //        val modelVar = modelVarMap(msgVar)
        val modelExpr = pvMap(msgVar)
        val argAt = mkArgConstraint(ind, msg)
        val typeConstraint = lsTypeMap.get(msgVar) match {
          case Some(BitTypeSet(s)) =>
            mkTypeConstraintForAddrExpr(createTypeFun(), typeToSolverConst, argAt, s.toSet)
          case _ => mkBoolVal(b = true)
        }
        Some(mkAnd(
          mkEq(argAt, modelExpr),
          typeConstraint
        ))
      case (const:PureVal, ind) =>
        val argAt = mkArgConstraint(ind, msg)
        Some(compareConstValueOf(argAt, Equals, const, messageTranslator.getConstMap()))
    }

    // w[i] = cb foo(x,y)
    // If we are asserting that a message is not at a location, the arg function cannot be negated
    // We only negate the name function

      mkAnd(nameConstraint, mkAnd(argConstraints))
  }


  protected def encodePred(combinedPred: LifeState.LSPred,
                         messageTranslator: MessageTranslator,
                         modelVarMap: PureVar => T,
                         typeToSolverConst: Map[Int, T],
                         typeMap: Map[PureVar, TypeSet],
                         constMap:Map[PureVal, T])(implicit zctx: C): T = {
    val res = combinedPred match {
      case Forall(h::t, p) =>
        mkForallAddr(h, (v:T) => {
          val newModelVarMap:PureVar => T = s => if(s == h) v else modelVarMap(s)
          encodePred(Forall(t, p), messageTranslator, newModelVarMap, typeToSolverConst, typeMap,
            constMap)
        })
      case Exists(h::t, p) =>
        mkExistsAddr(h, (v:T) => {
          val newModelVarMap:PureVar => T = s => if(s == h) v else modelVarMap(s)
          encodePred(Exists(t, p), messageTranslator, newModelVarMap, typeToSolverConst, typeMap,
            constMap)
        })
      case Forall(Nil, p) =>
        encodePred(p, messageTranslator, modelVarMap, typeToSolverConst, typeMap, constMap)
      case Exists(Nil, p) =>
        encodePred(p, messageTranslator, modelVarMap, typeToSolverConst, typeMap, constMap)
      case LSImplies(l1,l2) => mkImplies(
        encodePred(l1, messageTranslator, modelVarMap, typeToSolverConst, typeMap, constMap),
        encodePred(l2, messageTranslator, modelVarMap, typeToSolverConst, typeMap, constMap)
      )
      case LSConstraint(v1, Equals,v2:PureVar) =>
        mkEq(modelVarMap(v1), modelVarMap(v2))
      case LSConstraint(v1, NotEquals, v2:PureVar) =>
        mkNot(mkEq(modelVarMap(v1), modelVarMap(v2)))
      case LSConstraint(v1, op, c:PureVal) =>
        compareConstValueOf(modelVarMap(v1), op, c, constMap)
      case And(l1, l2) => mkAnd(encodePred(l1, messageTranslator,
        modelVarMap, typeToSolverConst, typeMap, constMap),
        encodePred(l2, messageTranslator, modelVarMap, typeToSolverConst, typeMap, constMap))
      case Or(l1, l2) => mkOr(encodePred(l1, messageTranslator, modelVarMap, typeToSolverConst,
        typeMap, constMap),
        encodePred(l2, messageTranslator, modelVarMap, typeToSolverConst, typeMap, constMap))
//      case Not(l) =>
//        mkNot(encodePred(l, traceFn, len, messageTranslator, modelVarMap, typeToSolverConst, typeMap, constMap))
      case Not(once:AbsMsg) =>
        mkNot(encodePred(once,messageTranslator,modelVarMap,typeToSolverConst,typeMap,constMap))
      case p@Not(_) => throw new IllegalArgumentException(s"arbitrary negation of lspred is not supported: $p")
      case o: AbsMsg =>
        mkExistsMsg(mkTraceFn, msg => msgModelsOnce(msg, o, messageTranslator, typeMap, typeToSolverConst, modelVarMap))
      case NS(m1, m2) =>
        mkExistsMsg(mkTraceFn, msg1 => mkAnd(
          msgModelsOnce(msg1, m1, messageTranslator, typeMap, typeToSolverConst, modelVarMap),
          mkForallMsg(mkTraceFn, msg2 => mkImplies(mkLTMsg(msg1,msg2),mkNot(msgModelsOnce(msg2, m2, messageTranslator,
            typeMap, typeToSolverConst, modelVarMap))))
        ))
      case FreshRef(v) =>
        ???
//        val msgAt: T => T = index => mkTraceConstraint(traceFn, index)
//        mkExistsIndex(mkZeroIndex, len, ind => mkValContainedInMsg(msgAt(ind), modelVarMap(v), negated = false))
//      case FreshRef(v) if negate =>
//        val msgAt: T => T = index => mkTraceConstraint(traceFn, index)
//        mkForallIndex(mkZeroIndex, len, ind => mkValContainedInMsg(msgAt(ind), modelVarMap(v), negated = true))
      case LSFalse =>
        mkBoolVal(b = false)
      case LSTrue =>
        mkBoolVal(true)
    }
    res
  }


  private def allITraceAbs(traceAbstractionSet: Set[AbstractTrace]): Set[AbsMsg] =
    traceAbstractionSet.flatMap(a => allI(a))


  private def allI(abs: AbstractTrace): Set[AbsMsg] = {
    abs.rightOfArrow.flatMap {
      case i: AbsMsg => Some(i)
      case _ => None
    }.toSet
  }

  private case class TraceAndSuffixEnc(trace: Option[T] = None) {

    /**
     *
     * @param traceConstraint list of constraints from applicable specs at trace point
     * @param zctx solver context
     * @return trace and suffix encoding object
     */
    def conjunctHistReq(traceConstraint:List[T])(implicit zctx: C):TraceAndSuffixEnc = {
      if(traceConstraint.isEmpty)
        return this
      // If we have two overlapping specs e.g.
      //  I(bar(x)) <= x = Foo() /\ x != null
      //  ¬I(bar(x)) <= x = Foo() /\ x == null
      // And a message x=Foo() then we have:
      // [x!=null => I(bar(x))] && [x=null => ¬I(bar(x))]

      if(trace.isDefined)
        this.copy(trace = Some(mkAnd(List(trace.get, mkAnd(traceConstraint) ))))
      else
        this.copy(trace = Some(mkAnd(traceConstraint)))
    }
  }


  /**
   * If a value must be created in the future, then it may not be referenced by any past messages.
   * @param v value created in the future
   * @return
   */
  protected def encodeValueCreatedInFuture(v:T, maxArgs:Int)(implicit zCtx:C):T

  /**
   * Encode .|>m1|>m2...
   *
   * @return
   */
  private def encodeTraceAbs(abs: AbstractTrace,
                             messageTranslator: MessageTranslator,
                             specSpace: SpecSpace,
                             shouldEncodeRef:Boolean = true,
                             definedPvMap:Map[PureVar, T],
                             debug: Boolean = false)(implicit zCtx: C): TraceAndSuffixEnc = {
    val typeToSolverConst = messageTranslator.getTypeToSolverConst
    val constMap = messageTranslator.getConstMap()
    val rhs: Seq[LSSingle] = abs.rightOfArrow

    // Instantiate and update specifications for each ▷m̂
    // only include the disallow if it is the last one in the chain
    val rulePreds: Set[LSPred] = EncodingTools.rhsToPred(rhs, specSpace).map(EncodingTools.simplifyPred)

    //Encode that each preceding |> constraint cannot be equal to an allocation
    def encodeRefV(rhs: Seq[LSSingle], previous:Set[PureVar] = Set()):Option[(LSPred, Set[FreshRef])] = rhs match {
      case (ref@FreshRef(v))::t =>
        val currentConstr: Set[LSConstraint] = previous.map{ other =>
            LSConstraint(other, NotEquals, v)
        }
        // TODO: constrain all args prior to not be equal to ref ======

        val c = currentConstr.reduceOption(And)
        val n = encodeRefV(t,previous)
        n.getOrElse((LSTrue, Set[FreshRef]())) match {
          case (lsPred, refs) =>
            Some((And(c.getOrElse(LSTrue),lsPred), refs + ref))
        }
      case Nil => None
      case h::t => encodeRefV(t, previous ++ h.lsVar )
    }
    val refVPred: Option[(LSPred, Set[FreshRef])] = if(shouldEncodeRef) encodeRefV(rhs) else None
    val preds = refVPred.map(_._1) ++ rulePreds

    val traceAndSuffixEnc:TraceAndSuffixEnc = TraceAndSuffixEnc()
    //TODO: why do I have model type map here if its always empty?
    val modelTypeMap = Map[PureVar,TypeSet]()
    val encoded = preds.foldLeft(traceAndSuffixEnc){(acc,p) =>
      val encodedPred = encodePred(p, messageTranslator, definedPvMap, typeToSolverConst,
        modelTypeMap, constMap)
      acc.conjunctHistReq(List(encodedPred))
    }
    val refs = refVPred.map(_._2).getOrElse(Set()).toList.map{
      case FreshRef(v) =>
        encodeValueCreatedInFuture(definedPvMap(v), messageTranslator.maxArgs)
    }
    encoded.conjunctHistReq(refs)
  }

  protected def mkDistinct(pvList: Iterable[PureVar], pvMap:Map[PureVar,T])(implicit zctx: C): T

  protected def mkDistinctT(tList: Iterable[T])(implicit zctx: C): T

  protected def persist: ClassHierarchyConstraints

  private implicit val ch = persist

  def toAST(ll:Map[(String,Int), PureVar],pvMap:Map[PureVar,T],
            messageTranslator: MessageTranslator)(implicit zctx:C):T = {
    val localConstraints: List[T] = ll.map { case (local, pureVar) =>
      mkLocalConstraint(messageTranslator.localDomain(local), toAST(pureVar,pvMap))
    }.toList
    mkAnd(localConstraints)
  }
  def toAST(heap: Map[HeapPtEdge, PureExpr], pvMap:Map[PureVar,T])(implicit zctx: C): T = {
    // In addition to heap function, we assert that heap domain elements are distinct.
    // e.g. a^.f -> b^ * c^.f->d^ means a^ != c^
    // alternatively a^.f ->b^ * c^.g->d^ does not mean a^!=c^
    val fields = heap.groupBy {
      case (FieldPtEdge(_, fieldName), _) => fieldName
      case (StaticPtEdge(_, _), _) => "@static"
      case (ArrayPtEdge(_, _), _) => "@array"
    }
    val heapAst = fields.foldLeft(mkBoolVal(true)) { (acc, v) =>
      val pvList = v._2.flatMap {
        case (FieldPtEdge(pv, _), _) => Some(pv)
        case (StaticPtEdge(_, _), _) => None
        case (ArrayPtEdge(pv, _), _) => None //TODO: array encoding
      }
      mkAnd(acc, mkDistinct(pvList,pvMap))
    }

    //represent heap function
    val heapFunConst = heap.flatMap{
      case (FieldPtEdge(base,name),tgt:PureVar) =>
        val out = Some(mkDynFieldConstraint(pvMap(base), name, pvMap(tgt)))
        out
      case (StaticPtEdge(clazz,name),tgt:PureVar)  =>
        Some(mkStaticFieldConstraint(clazz,name, pvMap(tgt)))
      case (ArrayPtEdge(_,_),_) => None
    }.toList
    mkAnd(heapAst, mkAnd(heapFunConst))
  }

  def getPureValSet(pf:Set[PureConstraint]):Set[PureVal] = {
    pf.flatMap{
      case PureConstraint(lhs:PureVal, _, rhs:PureVal) => Set(lhs,rhs)
      case PureConstraint(_, _, rhs:PureVal) => Set(rhs)
      case PureConstraint(lhs:PureVal, _, _) => Set(lhs)
      case _ => Set()
    }
  }

  def mkPvName(pv:PureVar): String = pv match {
    case NPureVar(id) => s"pv-${id}"
    case NamedPureVar(n) => s"npv-${n}"
  }

  /**
   * "[[_R_]]" from semantics
   *
   * @param state R ::= <O,M,P> where O is suffix of trace that may reach assertion
   *                M is separation logic memory
   *                P is pure vars
   *                call stack explicitly represented too (but may be elided from paper?)
   * @param messageTranslator mapping from I name to solver uninterpreted sort
   * @param maxWitness optional maximum trace length, if defined, debugging info is printed
   * @param zctx solver context
   * @return encoded formula for solver
   */
  def toASTState(state: State,
                       messageTranslator: MessageTranslator,
                       maxWitness: Option[Int] = None,
                       specSpace: SpecSpace,
                       debug:Boolean = false)(implicit zctx: C): T =
    toASTStateWithPv(state,messageTranslator, maxWitness, specSpace, debug, false)._1

  def toASTStateWithPv(state: State,
                       messageTranslator: MessageTranslator,
                       maxWitness: Option[Int] = None,
                       specSpace: SpecSpace,
                       debug:Boolean = false,
                       exposePv:Boolean)(implicit zCtx: C): (T, Map[PureVar,T]) = {

    if(debug){
      println(s"encoding state: ${state}")
    }

    def withPVMap(pvMap:Map[PureVar, T]):T =  {
      val traceAbs = state.traceAbstraction
      val traceEnc: TraceAndSuffixEnc = encodeTraceAbs(traceAbs, messageTranslator,
        specSpace = specSpace, debug = debug, definedPvMap = pvMap)

      // typeFun is a function from addresses to concrete types in the program
      val typeFun = createTypeFun()

      // *** Pure constraints ***
      val pureAst = state.pureFormula.foldLeft(mkBoolVal(true))((acc, v) =>
          mkAnd(acc, toAST(v, messageTranslator.getConstMap(),pvMap))
      )

      // *** Type constraints
      val tc = state.typeConstraints
      val encodedTypeConstraints = encodeTypeConstraints(tc, typeFun, messageTranslator, pvMap)

      // Encode locals
      val ll: Map[(String, Int), PureVar] = levelLocalPv(state)
      val localAST = toAST(ll, pvMap,messageTranslator)

      // Encode heap
      val heapAst = toAST(state.heapConstraints, pvMap)

      //TODO:Unclear if this adds any precision

      // Encode Ref (pv in heap or memory can't equal value created in the future)
      // pure values created in the future
      val refs = state.sf.traceAbstraction.rightOfArrow.flatMap{
        case FreshRef(v) => Some(v)
        case _ => None
      }
      // pure values referenced by separation logic
      val memPV: Set[PureVar] = ll.values.toSet ++ state.sf.heapConstraints.flatMap{
        case (StaticPtEdge(_,_),pv:PureVar) => Set(pv)
        case (FieldPtEdge(pv1,_),pv2:PureVar) => Set(pv1,pv2)
        case (ArrayPtEdge(_,_),_) =>
          ???
      }
      val refNeq = mkAnd(refs.flatMap{
        case r:PureVar =>
          Some(mkAnd(memPV.toList.map(l => mkNe(pvMap(r),pvMap(l)))))
        case _ => None
      })

      val out = mkAnd(List(refNeq, pureAst, localAST, heapAst, encodedTypeConstraints) ++ traceEnc.trace)
      maxWitness match{
        case None => out
        case Some(len) => mkAnd(out, //max length means each message needs to be equal to one of len consts
          mkForallMsg(mkTraceFn, m => //note: 0 mkMsgConst makes "zero" message equality
            mkOr((0 until len).map(i => mkEq(m,mkMsgConst(i,None))).toList)))
      }
    }

    val statePV = state.pureVars()

    val pureVars: Map[PureVar,T] = statePV.map{pv =>
      pv -> mkFreshPv(pv)}.toMap
    val res = if(exposePv){
      withPVMap(pureVars)
    }else {
      mkExistsAddr(pureVars, m => withPVMap(m))
    }
    (res,pureVars)
  }

  private def encodeTypeConstraints(tc: Map[PureVar, TypeSet], typeFun:T,messageTranslator: MessageTranslator,
                                    pvMap:Map[PureVar,T] )(implicit zCtx:C): T = {

    val typeConstraints = tc.map { case (k, v) => k -> v.getValues }
    mkAnd(typeConstraints.flatMap {
      case (pv, Some(ts)) =>
        val tc = mkTypeConstraintForAddrExpr(typeFun, messageTranslator.getTypeToSolverConst, toAST(pv, pvMap), ts)
        Some(tc)
      case _ => None
    }.toList)

  }

  object MessageTranslator {
    def getAllI(states: Iterable[State], specSpace: Iterable[SpecSpace]): Set[AbsMsg] = {
      allITraceAbs(states.map(_.traceAbstraction).toSet) ++ specSpace.flatMap(_.allI)
    }

    def dynFieldSet(states: Iterable[State]): Set[String] = {
      states.flatMap { s =>
        s.sf.heapConstraints.flatMap {
          case (FieldPtEdge(_, fieldName), _) => Some(fieldName)
          case _ => None
        }
      }.toSet
    }

    def pureValSet(states: Iterable[State]): Set[PureVal] = {
      states.foldLeft(Set[PureVal]()) {
        case (acc, v) => acc.union(getPureValSet(v.pureFormula))
      } + NullVal + IntVal(0) + IntVal(1) //+ BoolVal(true) + BoolVal(false) + IntVal(0) + IntVal(1)
    }
    def typeValSet(states:Iterable[State])(implicit ctx: C):Set[Int] = {
      states.foldLeft(Set[Int]()){
        case (acc,s) => acc.union(allTypes(s))
      }
    }

    def localSet(states:Iterable[State]):Set[(String, Int)] = {
      states.flatMap{ state =>
        val localAtStackDepth: Map[(String, Int), PureVar] = levelLocalPv(state)
        val out = localAtStackDepth.keySet
        out
      }.toSet
    }
    def apply(states:Iterable[State], specs:Iterable[SpecSpace])(implicit ctx:C):MessageTranslator = {
      MessageTranslator(states.toList,
        getAllI(states,specs), dynFieldSet(states), pureValSet(states), typeValSet(states),
        localSet(states))
    }
  }

  /**
   * An object to consistently translate messages and heap fields to consistent solver names
   * @param states for fields and message names
   * @param specSpace for message names
   * @param zCtx solver context
   */
  case class MessageTranslator(states:List[State], alli:Set[AbsMsg],dynFieldSet:Set[String], pureValSet:Set[PureVal],
                               allTypeValues:Set[Int],allLocal: Set[(String, Int)])(implicit zCtx: C) {
    // Trace messages
    private val inameToI: Map[String, Set[AbsMsg]] = alli.groupBy(_.identitySignature)
    // OTHER is name for unmodeled messages, INIT is name for first message
    lazy val inamelist = "OTHEROTHEROTHER"::"INITINIT" :: inameToI.keySet.toList
    private val identitySignaturesToSolver = mkNames(inamelist)
    val solverToIdentitySignature:List[(T,String)] = identitySignaturesToSolver.map{
      case (k,v) => (v,k)
    }.toList

    // Maximum arity of arguments in encoding
    lazy val maxArgs:Int = alli.foldLeft(1){
      case (acc,OAbsMsg(_, _, lsVars)) if lsVars.size>acc => lsVars.size
      case (acc,_) => acc
    }

    // Constants
    private val constMap1 = mkConstConstraintsMap(pureValSet)
    val constMap = constMap1 +
      (BoolVal(true)-> constMap1(IntVal(1))) + (BoolVal(false) -> constMap1(IntVal(0)))
    def getConstMap():Map[PureVal,T] = constMap
    //    zCtx.mkAssert(uniqueConst)

    // Types
//    private val allTypeValues =

    private val (typesUnique, typeToSolverConst: Map[Int, T]) = mkTypeConstraints(allTypeValues)
    mkAssert(typesUnique)
    def getTypeToSolverConst:Map[Int,T] = typeToSolverConst


    // Locals
    //    private val allLocal: Set[(String, Int)] =
    val (localDistinct, localDomain) = mkLocalDomain(allLocal)
    mkAssert(localDistinct)

    def getZeroMsgName:T =
      identitySignaturesToSolver("INITINIT")
    def enumFromI(m: AbsMsg): T = {
      if(identitySignaturesToSolver.contains(m.identitySignature))
        identitySignaturesToSolver(m.identitySignature)
      else
        throw new IllegalArgumentException(s"no key ${m.identitySignature}")
    }

    def nameFun: T = mkINameFn()

    def iForMsg(e: TraceElement): Option[AbsMsg] = e match{
      case TMessage(mType, method, _, _) =>
        val possibleI = alli.filter(ci => ci.contains(mType,method.fwkSig.get))
        //assert(possibleI.size < 2)
        possibleI.headOption
      case _ => None
    }

    def iForZ3Name(z3Name: String): Set[AbsMsg] = {
      inameToI.getOrElse(z3Name, Set())
    }

  }


  def simplify(state: State,specSpace: SpecSpace, maxWitness: Option[Int] = None): Option[State] = {
    implicit val zCtx = getSolverCtx
    val startTime = System.nanoTime()
    var result = "unfinished"
    try {
      zCtx.acquire()

      if (state.isSimplified){
        result = "sat"
        Some(state)
      }else {
        // Drop useless constraints
        val state2 = state.copy(sf = state.sf.copy(pureFormula = state.pureFormula.filter {
          case PureConstraint(v1, Equals, v2) if v1 == v2 => false
          case _ => true
        }))

        val nullsFromPt = state2.typeConstraints.filter(a => a._2.isEmpty)
        val stateWithNulls = nullsFromPt.foldLeft(state2) {
          case (state, (v, _)) => state.addPureConstraint(PureConstraint(v, Equals, NullVal))
        }
        val messageTranslator = MessageTranslator(List(stateWithNulls), List(specSpace))

        // Only encode types in Z3 for subsumption check due to slow-ness

        val ast =
          toASTState(stateWithNulls, messageTranslator, maxWitness,
             specSpace = specSpace, debug = maxWitness.isDefined)

        if (maxWitness.isDefined) {
          println(s"State ${System.identityHashCode(state2)} encoding: ")
          println(ast.toString)
        }
        mkAssert(ast)
        val sat = checkSAT(messageTranslator, Some(List(initalizeConstAxioms, initializeNameAxioms, initializeFieldAxioms, initializeOrderAxioms)))
        //      val simpleAst = solverSimplify(ast, stateWithNulls, messageTranslator, maxWitness.isDefined)

        //      if(simpleAst.isEmpty)
        if (!sat) {
          result = "unsat"
          None
        } else {
          result = "sat"
          val reducedState = EncodingTools.reduceStatePureVars(stateWithNulls.setSimplified())
            .map(EncodingTools.gcPureVars)
          reducedState.map(_.setSimplified())
        }
      }
    }finally{
      zCtx.release()
      getLogger.warn(s"feasibility result: ${result} time(µs): ${(System.nanoTime() - startTime) / 1000.0}")
    }
  }

  // TODO: call stack is currently just a list of stack frames, this needs to be updated when top is added
  def stackCanSubsume(cs1: List[CallStackFrame], cs2: List[CallStackFrame]): Boolean = (cs1, cs2) match {
    case (CallStackFrame(ml1, _, locals1) :: t1, CallStackFrame(ml2, _, locals2) :: t2) if ml1 == ml2 =>
      locals1.forall { case (k, v) => locals2.get(k).contains(v) } &&
        stackCanSubsume(t1, t2)
    case (Nil, Nil) => true
    case _ => false
  }

  private def canSwap(pv1:PureVar, pv2:PureVar, t1:Map[PureVar, TypeSet], t2:Map[PureVar, TypeSet]):Boolean = {
    val ts1 = t1.getOrElse(pv1, TopTypeSet)
    val ts2 = t2.getOrElse(pv2, TopTypeSet)
    ts1.contains(ts2)
  }
  /**
   * h2 => h1
   * @return mappings from pv in h1 to pv in h2 such that the renaming proves entailment
   */
  private def canSubsumeUnifyHeap(h1:Map[HeapPtEdge, PureExpr], h2:Map[HeapPtEdge, PureExpr],
                          ts1:Map[PureVar, TypeSet], ts2:Map[PureVar,TypeSet],
                          h1Swap:Map[PureVar,PureVar]):List[Map[PureVar,PureVar]] = {
    if(h1.isEmpty)
      List(h1Swap)
    else {
      val subs = h1.head match {
        case (FieldPtEdge(p1, fieldName1), t1: PureVar) =>
          h2.toList.flatMap {
            case (e2@FieldPtEdge(p2, fieldName2), t2: PureVar) if fieldName1 == fieldName2 =>
              if ((!h1Swap.contains(p1) || h1Swap(p1) == p2)  // check if values either not swapped or swapped with same
                && (!h1Swap.contains(t1) || h1Swap(t1) == t2)
                && canSwap(p1, p2, ts1, ts2) && canSwap(t1, t2, ts1, ts2))
                Some(h1Swap ++ Map(p1 -> p2, t1 -> t2), e2)
              else None //TODO: a.f -> b * c.f->b ├ a.f->b * c.f->c
            case _ => None
          }
        case (StaticPtEdge(clazz1, fieldName1), t1: PureVar) =>
          h2.toList.flatMap {
            case (e2@StaticPtEdge(clazz2, fieldName2), t2: PureVar) if clazz1 == clazz2 && fieldName1 == fieldName2 =>
              if ((!h1Swap.contains(t1) || h1Swap(t1) == t2)&&canSwap(t1, t2, ts1, ts2))
                Some(h1Swap ++ Map(t1 -> t2), e2)
              else
                None
            case _ => None
          }
      }
      if(subs.isEmpty) {
        Nil
      } else{
        val out: List[Map[PureVar, PureVar]] = subs.flatMap{
          case (varMap, edge) =>
            val nextH1 = h1.tail
            val nextH2 = h2 - edge
            canSubsumeUnifyHeap(nextH1,nextH2, ts1, ts2, varMap)
        }
        out
      }

    }
  }

  /**
   *
   * @return None if unification not possible, Some with mapping from pv in l1 to l2
   */
  private def canSubsumeUnifyLocals(l1:Map[(String,Int), PureVar], l2:Map[(String,Int),PureVar],
                                    ts1:Map[PureVar, TypeSet], ts2:Map[PureVar,TypeSet]): Option[Map[PureVar,PureVar]] = {
    Some(l1.map{
      case (k,v) if l2.contains(k) && canSwap(v, l2(k), ts1, ts2) => v -> l2(k)
      case _ => return None
    })
  }
  private def canSubsumeUnifyFreshRef(r1:Set[PureVar], r2:Set[PureVar],
                                      ts1:Map[PureVar, TypeSet], ts2:Map[PureVar,TypeSet],
                                      r1Swap:Map[PureVar, PureVar]):List[Map[PureVar,PureVar]] = {
    if(r1.isEmpty){
      // s2 => true
      return List(r1Swap)
    }
    val c1 = r1.head
    val possibleSwaps = if (r1Swap.contains(c1)) {
        if (!r2.contains(r1Swap(c1)))
          return Nil
        else
          Set(r1Swap(c1))
    } else {
        r2.filter{c2 => canSwap(c1,c2,ts1,ts2)}
    }
    if(possibleSwaps.isEmpty)
      return Nil

    possibleSwaps.toList.flatMap{c2 =>
      canSubsumeUnifyFreshRef(r1.tail, r2 - c2, ts1, ts2, r1Swap + (c1 -> c2))}
  }

  private def canSubsumeUnifyPred(t1:AbstractTrace, t2:AbstractTrace, specSpace: SpecSpace,
                                  p1map:Map[PureVar, PureVar]):Set[Map[PureVar,PureVar]] = {
    val pred1 = EncodingTools.rhsToPred(t1.rightOfArrow, specSpace).map(EncodingTools.simplifyPred)
    val pred2: Set[LSPred] = EncodingTools.rhsToPred(t2.rightOfArrow, specSpace).map(EncodingTools.simplifyPred)
    if(pred2.isEmpty)
      return Set(p1map)
    ???
  }


  private def canSubsumeUnifyPure(ps1:Set[PureConstraint], ps2:Set[PureConstraint],
                                  r1Swap:Map[PureVar,PureVar]):Set[Map[PureVar,PureVar]] = {
    if(ps1.isEmpty)
      return Set(r1Swap)
    ???
  }

  /**
   * check if s2 => s1
   * @return true if unification successful
   */
  def canSubsumeUnify(s1:State, s2:State, specSpace:SpecSpace): Boolean = {
    val t1: Map[PureVar, TypeSet] = s1.sf.typeConstraints
    val t2 = s2.sf.typeConstraints
    val l1 = levelLocalPv(s1)
    val l2 = levelLocalPv(s2)
    val mapL = canSubsumeUnifyLocals(l1, l2, t1,t2)
    if(mapL.isEmpty)
      return false
    val h1: Map[HeapPtEdge, PureExpr] = s1.sf.heapConstraints
    val h2: Map[HeapPtEdge, PureExpr] = s2.sf.heapConstraints
    val mapsH: List[Map[PureVar, PureVar]] = canSubsumeUnifyHeap(h1,h2,t1,t2, mapL.get)

    val mapsR: Set[Map[PureVar, PureVar]] = mapsH.flatMap { mapH =>
      // Sets of pure vars that must be created in the future
      def freshRefSet(state: State): Set[PureVar] = {
        val tr = state.traceAbstraction
        tr.rightOfArrow.flatMap {
          case FreshRef(v) => Some(tr.modelVars(v).asInstanceOf[PureVar])
          case _ => None
        }.toSet
      }

      // Match up freshRefs.  s2 should have all freshRefs that s1 has
      val s1FreshRef = freshRefSet(s1)
      val s2FreshRef = freshRefSet(s2)
      // s2 should have been refuted before now if a heap cell contains a value that must be created in the future
      canSubsumeUnifyFreshRef(s1FreshRef, s2FreshRef, t1,t2, mapH)
    }.toSet //.filter(mapR => canSubsumeUnifyPure(s1.pureFormula, s2.pureFormula, mapR))

    if(mapsR.isEmpty)
      return false

    val mapsP:Set[Map[PureVar,PureVar]] = mapsR.flatMap{mapR =>
      canSubsumeUnifyPure(s1.sf.pureFormula, s2.sf.pureFormula,mapR)
    }

    val mapsT:Set[Map[PureVar,PureVar]] = mapsP.flatMap{mapP =>
      canSubsumeUnifyPred(s1.sf.traceAbstraction,s2.sf.traceAbstraction, specSpace,mapP)
    }

    mapsT.nonEmpty

  }


  protected def fastMaySubsume(s1:State, s2:State, specSpace: SpecSpace):Boolean = {
    if (s1.callStack.size != s2.callStack.size)
      return false

    val stackLocsMatch = (s1.callStack zip s2.callStack).forall {
      case (fr1, fr2) => fr1.exitLoc == fr2.exitLoc
    }
    if (!stackLocsMatch)
      return false

    // s2 must have equal or more CLInit invocations as s1
    def clInitSet(s:State):Set[CLInit] = {
      s.traceAbstraction.rightOfArrow.flatMap{
        case v:CLInit => Some(v)
        case _ => None
      }.toSet
    }
    val s1CLinit = clInitSet(s1)
    val s2CLinit = clInitSet(s2)
    if(s1CLinit.exists(s1i => !s2CLinit.contains(s1i)))
      return false

    // s2 must contain all locals that s1 contains
    val s2locals: Set[(String, Int)] = levelLocalPv(s2).map{case (local,_) => local}.toSet
    val s1locals: Set[(String, Int)] = levelLocalPv(s1).map{case (local,_) => local}.toSet
    if(!s1locals.forall(l => s2locals.contains(l))){
      return false
    }

    // s2 must contian all heap cells that s2 contains
    val dummyPv = NPureVar(-10)
    def repHeapCells(cell: (HeapPtEdge, PureExpr)):HeapPtEdge = cell match{
      case (FieldPtEdge(pv,fn),_) => FieldPtEdge(dummyPv, fn)
      case (StaticPtEdge(clazz,fn), _) => StaticPtEdge(clazz,fn)
    }
    val s2heapCells: Map[HeapPtEdge, Map[HeapPtEdge, PureExpr]] = s2.heapConstraints.groupBy(repHeapCells)
    val s1heapCells = s1.heapConstraints.groupBy(repHeapCells)

    // For each materialized heap cell in s1, s2 must have a matching heap cell or subsumption not possible
    val s2HasMoreOfEach = s1heapCells.forall{s1Cell =>
      s2heapCells.get(s1Cell._1) match {
        case Some(s2Cells) =>
          s1Cell._2.size <= s2Cells.size
        case None => true
      }
    }
    if(!s2HasMoreOfEach){
      return false
    }

    val mustIs = EncodingTools.mustISet(s1,specSpace)
    val mayIs = EncodingTools.mayISet(s2, specSpace)
    if (mustIs.exists(v => !mayIs.contains(v))) {
      return false
    }

    true
  }

  def canSubsumeSet(s1:Set[State], s2: State, specSpace:SpecSpace,timeout:Option[Int] = None):Boolean = {
    val startTime = System.nanoTime()

    val s1Filtered = s1.filter(other => fastMaySubsume(other,s2, specSpace))

    // Check if stack sizes or locations are different
    if(s1Filtered.isEmpty){
      return false
    }

    val s2Simp = simplify(s2, specSpace)
    if(s2Simp.isEmpty) {
      return true
    }

    assert(s1.forall(s => s.isSimplified), "Subsuming states should be simplified")
    assert(s2.isSimplified, "State being subsumed should be simplified")

    //TODO: two state subsumption tries to reduce pt regions, may want to do that here as well?

    implicit val zCtx: C = getSolverCtx

    val res = try {
      zCtx.acquire()
      val messageTranslator: MessageTranslator = MessageTranslator(s1 + s2, List(specSpace))
      s1Filtered.foreach{state =>
        val stateEncode = mkNot(toASTState(state, messageTranslator, None, specSpace))
        mkAssert(stateEncode)
      }
      val s2Encode = toASTState(s2, messageTranslator,None, specSpace)
      mkAssert(s2Encode)
      val foundCounter =
        checkSAT(messageTranslator,Some(List(initalizeConstAxioms, initializeNameAxioms, initializeFieldAxioms, initializeOrderAxioms)))
      !foundCounter
    }catch{
      case e:IllegalArgumentException if e.getLocalizedMessage.contains("timeout") =>
        // Note: this didn't seem to help things so currently disabled
        // sound to say state is not subsumed if we don't know
        // false

        println("subsumption timeout:")
        println(s"timeout: ${timeout}")
        println(s"${s1.size} states in s1.")
        println(s"  s2: ${s2}")
        println(s"  s2 ɸ_lhs: " +
          s"${EncodingTools.rhsToPred(s2.traceAbstraction.rightOfArrow,specSpace)
            .map(pred => pred.toString)
            .mkString("  &&  ")}")
        // uncomment to dump serialized timeout states
        // val s1f = File("s1_timeout.json")
        // val s2f = File("s2_timeout.json")
        //        val s1str = write(s1)
        //        val s2str = write(s2)
        //        println(s1str)
        //        println(s2str)
        // s1f.write(write(s1))
        // s2f.write(write(s2))
        // throw e
      iDefaultOnSubsumptionTimeout
    } finally {
      zCtx.release()
    }

    getLogger.warn(s"subsumption result:${res} time(µs): ${(System.nanoTime() - startTime)/1000.0}")

    res
  }
<<<<<<< HEAD
  def canSubsume(pred1:LSPred, pred2:LSPred, specSpace:SpecSpace):Boolean = {
    ??? //TODO:
=======

  /**
   *
   * @param spec1 subsuming specification
   * @param spec2 subsumed specification
   * @return
   */
  def canSubsume(spec1:SpecSpace, spec2:SpecSpace):Boolean = {
    //TODO:====== test me
    def predAndFree(s:LSSpec):LSPred = Exists(s.target.lsVar.toList, s.pred)
    implicit val zCtx: C = getSolverCtx
    try{
      zCtx.acquire()
      val msg = MessageTranslator(Set.empty, List(spec1, spec2))
      val preds1 = spec1.getSpecs.map{predAndFree}
      val preds2 = spec2.getSpecs.map{predAndFree}

      val enc1 = preds1.map{encodePred(_,msg, Map.empty, Map.empty, Map.empty, msg.constMap)}
      val enc2 = preds2.map{encodePred(_,msg, Map.empty, Map.empty, Map.empty, msg.constMap)}

      mkAssert(mkAnd(mkNot(mkAnd(enc1)),mkAnd(enc2)))
      val isSat = checkSAT(msg,None)

      !isSat
    }finally{
      zCtx.release()
    }
>>>>>>> 7560ce60
  }

  /**
   *
   *
   * @param s1 subsuming state
   * @param s2 contained state
   *           checks s2 => s1
   * @return
   */
  def canSubsume(s1: State, s2: State, specSpace: SpecSpace, maxLen: Option[Int] = None,
                 timeout:Option[Int] = None): Boolean = {
//     val method = "Unify"//TODO: benchmark and see if this is actually faster: Idea run both and log times then hist
//     val method = "Debug"
    val method = "Z3"
    // val method = "FailOver"
    val startTime = System.nanoTime()
    // Some states can be quickly shown not to subsume before z3 call
    if(!fastMaySubsume(s1,s2,specSpace)){
      return false
    }

    //// Compute the set of required positive "I"s.  Cannot subsume if not subset
    //val s1Pred = StateSolver.rhsToPred(s1.sf.traceAbstraction.rightOfArrow, specSpace)
    //val s1MustI = s1Pred.flatMap(mustISet)
    //val s2Pred = StateSolver.rhsToPred(s2.sf.traceAbstraction.rightOfArrow, specSpace)
    //val s2MustI = s2Pred.flatMap(mustISet)
    ////TODO: is there something we could do to quickly eliminate tracepred subsumption without calling z3?


    // TODO: test if requiring subsuming state is suffix of subsumee improves speed
    // TODO: this should be done by StateSet rather than here for better performance
    // Note: sound but possibly not precise
    // if(!suffixSame(s1.sf.traceAbstraction.rightOfArrow, s2.sf.traceAbstraction.rightOfArrow))
    //   return false
    val s1Simp = simplify(s1, specSpace)
    val s2Simp = simplify(s2, specSpace)
    if(s2Simp.isEmpty)
      return true


    // note: unification pure formula subs is busted
//    if(s1Simp.get.traceAbstraction == s2Simp.get.traceAbstraction){
//      val csu = canSubsumeUnify(s1,s2, specSpace)
//      if(true){
//        // dbg code
//        val zsu = canSubsumeZ3(s1Simp.get,s2Simp.get,specSpace, maxLen, timeout)
//        assert(zsu == csu)
//      }
//      return csu
//    }

    val res = if(method == "Z3")
      canSubsumeZ3(s1Simp.get,s2Simp.get,specSpace, maxLen, timeout)
    else if(method == "Unify")
      canSubsumeUnify(s1Simp.get,s2Simp.get,specSpace)
    else if(method == "FailOver"){
      try{canSubsumeUnify(s1Simp.get, s2Simp.get, specSpace)} catch{
        case _:IllegalStateException =>
          canSubsumeZ3(s1Simp.get, s2Simp.get, specSpace, maxLen, timeout)
      }
    } else if(method == "Debug") {
      val z3res = canSubsumeZ3(s1Simp.get, s2Simp.get, specSpace, maxLen, timeout)
      val unifyRes = canSubsumeUnify(s1Simp.get,s2Simp.get,specSpace)
      if(z3res != unifyRes) {
        val s1Ser = write(s1)
        val s2Ser = write(s2)
        val ctime = System.currentTimeMillis()
        val f1 = File(s"s1_diff_${ctime}.json")
        f1.write(s1Ser)
        val f2 = File(s"s2_diff_${ctime}.json")
        val s1Deser = read[State](s1Ser)
        val s2Deser = read[State](s2Ser)
        println(s1Deser)
        println(s2Deser)
        val z3res2 = canSubsumeZ3(s1Simp.get, s2Simp.get, specSpace,maxLen, timeout)
        val unifres2 = canSubsumeUnify(s1Simp.get, s2Simp.get, specSpace)
        //throw new IllegalStateException("different results")
      }
      z3res
    } else {
      println("""Expected method: "Unify" or "Z3" """)
      throw new IllegalArgumentException("""Expected method: "Unify" or "Z3" """)
    }
//    catch {
//      case e:IllegalStateException =>
//              throw e
////        println(s"Subsumption returning false due to timeout: ${e.getMessage}")
////        getLogger.warn(s"subsumption result:timeout time(ms): ${(System.nanoTime() - startTime)/1000.0}")
////        false
//    }

    getLogger.warn(s"subsumption result:${res} time(µs): ${(System.nanoTime() - startTime)/1000.0}")
    res
  }
  // s1 subsuming state
  // s2 state being subsumed
  // TODO: May want to handle alpha renaming, but see if this works first
  private def suffixSame(s1Suffix: List[LSSingle], s2Suffix:List[LSSingle]):Boolean = (s1Suffix, s2Suffix) match{
    case (OAbsMsg(mt1,sig1,v)::t1, OAbsMsg(mt2,sig2,_)::t2) if mt1 != mt2 || sig1 != sig2 => suffixSame(AbsMsg(mt1,sig1,v)::t1, t2)
    case (OAbsMsg(mt1,sig1,_)::t1, OAbsMsg(mt2,sig2,_)::t2) if mt1 == mt2 && sig1 == sig2 => suffixSame(t1,t2)
    case (FreshRef(_)::t1, s2Suffix) => suffixSame(t1,s2Suffix)
    case (CLInit(_)::t1, s2Suffix) => suffixSame(t1,s2Suffix)
    case (s1Suffix, FreshRef(_)::t2) => suffixSame(s1Suffix,t2)
    case (s1Suffix, CLInit(_)::t2) => suffixSame(s1Suffix,t2)
    case (Nil,_) => true
    case (_::_, Nil) => false
  }
  private def suffix(state:State):List[String] = {
    state.sf.traceAbstraction.rightOfArrow.map {
      case c@CLInit(_) => c.toString
      case FreshRef(_) => "FreshRef"
      case OAbsMsg(mt, signatures, _) => s"I(${mt}, ${signatures.identifier})"
    }
  }


  def allTypes(state:State)(implicit zctx:C):Set[Int] = {
    val pvMap = state.typeConstraints
    val usedTypes = pvMap.flatMap { case (_, tc) => tc.getValues.getOrElse(Set()) }.toSet
    mkTypeConstraints(usedTypes)
    usedTypes
  }

  //TODO: this method could probably be more efficient
  /**
   * Remove points to regions that are redundant with respect to z3 subsumption check
   * This is a hack to deal with the thousands of points to regions that are produced by spark.
   * e.g. a state with pt regions such as:
   *   p-1 : 100,101,102
   *   p-2 : 50, 51, 52
   *   p-3 : 102
   *  would become:
   *   p-1 : 100,102
   *   p-2 : 50
   *   p-3 : 102
   * @param s1 subsuming state
   * @param s2 state to be subsumed
   * @return (s1,s2) where points to sets contain 1 representative element but no more
   */
  def reducePtRegions(s1:State, s2:State): (State,State) = {
    def tc(id:Int,s:State) = {
      s.typeConstraints.map{
        case (k,v) => (id,k,v)
      }
    }
    val spt = tc(1,s1) ++ tc(2,s2)

    //Get set of all regions
    val allSet = mutable.BitSet()
    spt.foreach{
      case (_,_, PrimTypeSet(_)) =>
      case (_,_, EmptyTypeSet) =>
      case (_,_, TopTypeSet) =>
      case (_, _, set) => allSet.addAll(set.getValues.getOrElse(mutable.BitSet())) // addAll uses a |= b under the hood
    }
    allSet.toImmutable

    // Iterate over each pt region and collect sets of regions including a pt value
    val setSet = allSet.foldLeft(Set[List[(Int,PureVar, TypeSet)]]()){ case (set,pt) =>
      val typeSetsContainingValue: List[(Int, PureVar, TypeSet)] = spt.filter {
        case (_, _, set) => set.contains(pt)
      }.toList
      set + typeSetsContainingValue
    }.toList.zipWithIndex // create artificial value for each set of sets and add to each associated set
    //TODO: may be better to have a representative pt element here instead of index

    // construct modified s1 and s2

    val outS1 = s1.typeConstraints.flatMap{
      case (k,_:BitTypeSet) => Some((k,mutable.BitSet()))
      case (k,ts) => None
    }
    val outS2 = s2.typeConstraints.flatMap{
      case (k,_:BitTypeSet) => Some((k,mutable.BitSet()))
      case (k,ts) => None
    }
    setSet.foreach{
      case (updList, i) =>
        updList.foreach{
          case (oldSt, pv, _) =>
            val updSt = if(oldSt == 1) outS1 else if(oldSt == 2) outS2 else throw new IllegalStateException("nostate")
            if(updSt.contains(pv)) {
              updSt(pv) += i
            }
        }
    }
    def constructSt(s:State, map: Map[PureVar, mutable.BitSet]):State = {
      map.foldLeft(s){
        case (st, (pv,bts)) => st.addTypeConstraint(pv,BitTypeSet(bts))
      }
    }
    val res = (constructSt(s1, outS1), constructSt(s2,outS2))
    res
  }

  /**
   * use the z3 encoding to test subsumption
   * @param s1i subsuming state
   * @param s2i state testing if it can be subsumed
   * @param specSpace specifications under which subsumption may occur
   * @param maxLen set to Some([num]) for dbg mode, witness will be limited to [num] length
   * @param timeout z3 timeout in milliseconds
   * @param rngTry number of attempts with different prng seeds
   * @return true if s1i can subsume s2i otherwise false
   */
  def canSubsumeZ3(s1i:State, s2i:State,specSpace:SpecSpace, maxLen:Option[Int], timeout:Option[Int],
                   rngTry:Int = 0):Boolean = {
    val (s1,s2) = reducePtRegions(s1i,s2i) //TODO: does reducing pts regions help?
//    val (s1,s2) = (s1i,s2i)
    implicit val zCtx: C = getSolverCtx
    try {
      if(rngTry == 0)
        zCtx.acquire(None)
      else if(rngTry > 0){
        // on retry, seed RNG with try number for determinism
        val rngSeed = rngTry
        println(s"try again with new random seed: ${rngSeed}")
        zCtx.acquire(Some(rngSeed))
      }else{
        throw new IllegalStateException("Timeout, exceeded rng seed attempts")
      }
      val messageTranslator: MessageTranslator = MessageTranslator(List(s1, s2), List(specSpace))

      val s1Enc = mkNot(toASTState(s1, messageTranslator, maxLen,
        specSpace = specSpace, debug = maxLen.isDefined))
      mkAssert(s1Enc)
      val s2Enc = toASTState(s2, messageTranslator, maxLen,
        specSpace = specSpace, debug = maxLen.isDefined)
      mkAssert(s2Enc)
      val foundCounter =
        checkSAT(messageTranslator, Some(List(initalizeConstAxioms,initializeNameAxioms, initializeOrderAxioms,initializeFieldAxioms)))

      if (foundCounter && maxLen.isDefined) {
        printDbgModel(messageTranslator, Set(s1.traceAbstraction,s2.traceAbstraction))
      }
      !foundCounter
    }catch{
      case e:IllegalArgumentException =>
        // Note: this didn't seem to help things so currently disabled
        // sound to say state is not subsumed if we don't know
        // false

        println("subsumption timeout, canceled or other unknown:")
        println(s"z3 message: ${e.getLocalizedMessage}")
        println(s"timeout: ${timeout}")
        println(s"  s1: ${s1}")
        println(s"  s1 ɸ_lhs: " +
          s"${EncodingTools.rhsToPred(s1.traceAbstraction.rightOfArrow,specSpace)
            .map(pred => pred.toString)
            .mkString("  &&  ")}")
        println(s"  s2: ${s2}")
        println(s"  s2 ɸ_lhs: " +
          s"${EncodingTools.rhsToPred(s2.traceAbstraction.rightOfArrow,specSpace)
            .map(pred => pred.toString)
            .mkString("  &&  ")}")
        // uncomment to dump serialized timeout states
        // val s1f = File("s1_timeout.json")
        // val s2f = File("s2_timeout.json")
        val s1str = write(s1)
        val s2str = write(s2)
        println(s1str)
        println(s2str)
        // s1f.write(write(s1))
        // s2f.write(write(s2))
        // throw e

        // try 3 times with different random seeds
        if(rngTry < 2){
          zCtx.release()
          canSubsumeZ3(s1i,s2i,specSpace,maxLen,timeout, rngTry+1)
        }else {
          println("Giving up and not subsuming.")
          iDefaultOnSubsumptionTimeout
        }
    } finally {
      zCtx.release()
    }
  }

  /**
   * name locals relative to their stack position for encoding
   * @param s state
   * @return map from local and level to pointed to purevar
   */
  def levelLocalPv(s:State):Map[(String,Int), PureVar] = {
    s.callStack.zipWithIndex.flatMap{
      case (CallStackFrame(_,_,locals), level) =>
        locals.collect{case (StackVar(name),pValue:PureVar) => ((name,level),pValue)}
    }.toMap
  }

  def witnessed(pred:LSPred, specSpace:SpecSpace):Option[WitnessExplanation] = {
    val startTime = System.nanoTime()
    val res:Option[WitnessExplanation] = None
    try {
      implicit val zCtx = getSolverCtx
      val res = traceInAbstraction(pred, specSpace, Trace.empty)
      res
    }finally{
      getLogger.warn(s"witnessed result: ${res.isDefined} time(µs): ${(System.nanoTime() - startTime) / 1000.0}")
    }
    ??? //TODO:====
  }
  /**
   * Consider rearrangments of pure vars that could result in subsumption
   *
   * @param s1 subsuming state
   * @param s2 contained state
   * @return
   */
  def witnessed(state: State, specSpace: SpecSpace, debug:Boolean = false): Option[WitnessExplanation] = {

    val startTime = System.nanoTime()
    val res:Option[WitnessExplanation] = None
    try {
      implicit val zCtx = getSolverCtx
      if (state.heapConstraints.nonEmpty)
        return None
      if (state.callStack.nonEmpty)
        return None
      val res = traceInAbstraction(state, specSpace, Trace.empty, debug)
      res
    }finally{
      getLogger.warn(s"witnessed result: ${res.isDefined} time(µs): ${(System.nanoTime() - startTime) / 1000.0}")
    }
  }
  def traceInAbstraction(pred:LSPred, specSpace:SpecSpace, trace:Trace)(implicit zCtx:C):Option[WitnessExplanation] ={
    //TODO:========
    try {
      zCtx.acquire()
<<<<<<< HEAD
      val messageTranslator = MessageTranslator(???, specSpace)
=======
      val messageTranslator = MessageTranslator(???, List(specSpace))
>>>>>>> 7560ce60
      initializeZeroAxioms(messageTranslator)
      val pvMap: Map[PureVar, T] = encodeTraceContained(???, trace,
        messageTranslator = messageTranslator, specSpace = specSpace)
      val sat = checkSAT(messageTranslator,Some(List(initalizeConstAxioms,initializeNameAxioms,initializeOrderAxioms,initializeFieldAxioms)))

      if (sat) {
//        Some(WitnessExplanation(Nil)) //TODO: do we ever need this?
          Some(explainWitness(messageTranslator, pvMap))
      } else {
        None
      }
    }finally{
      zCtx.release()
    }
  }
  def traceInAbstraction(state: State,specSpace: SpecSpace,
                         trace: Trace,
                         debug: Boolean = false)(implicit zCtx: C): Option[WitnessExplanation] = {
    try {
      zCtx.acquire()
      val messageTranslator = MessageTranslator(List(state), List(specSpace))
      initializeZeroAxioms(messageTranslator)
      val pvMap: Map[PureVar, T] = encodeTraceContained(state, trace,
        messageTranslator = messageTranslator, specSpace = specSpace)
      val sat = checkSAT(messageTranslator,Some(List(initalizeConstAxioms,initializeNameAxioms,initializeOrderAxioms,initializeFieldAxioms)))
      if (sat && debug) {
        println(s"model:\n ${zCtx.asInstanceOf[Z3SolverCtx].solver.toString}")
        printDbgModel(messageTranslator, Set(state.traceAbstraction))
      }
      if (sat) {
//        Some(WitnessExplanation(Nil)) //TODO: do we ever need this?
        Some(explainWitness(messageTranslator, pvMap))
      } else {
        None
      }
    }finally{
      zCtx.release()
    }
  }

  def mkMsgAtIndex(num:Int)(implicit zctx: C):(T,T) = {
    (0 until num).foldLeft((mkZeroMsg, mkBoolVal(b = true))){case (acc,_) =>
      val (ivIsInc,iv) = mkAddOneMsg(mkTraceFn, acc._1)
      (iv,mkAnd(acc._2, ivIsInc))
    }
  }
  private def encodeTraceContained(state: State, trace: Trace, specSpace: SpecSpace,
                                   messageTranslator: MessageTranslator)(implicit zCtx: C): Map[PureVar, T] = {
//    val traceFn = mkTraceFn("")
    val usedTypes = allTypes(state)
    val (typesAreUnique, _) = mkTypeConstraints(usedTypes)
    mkAssert(typesAreUnique)

//    val traceLimit = trace.indices.foldLeft(mkZeroIndex){case (acc,_) => mkAddOneIndex(acc)}
    val (traceLimit, isInc) = mkMsgAtIndex(trace.size)
    mkAssert(isInc)
    mkForallMsg(mkTraceFn, m => mkLTEMsg(m,traceLimit))

    // Maximum of 10 addresses in trace contained.  This method is typically used for empty traces with no addresses.
    // Only testing has non empty traces passed to this method
    val distinctAddr: Map[Int, T] = (0 until 10).map(v => (v, mkAddrConst(v))).toMap
    val assertDistinct = mkDistinctT(distinctAddr.keySet.map(distinctAddr(_)))
    mkAssert(assertDistinct)
    val (encodedState,pvMap) = toASTStateWithPv(state, messageTranslator, None,
      specSpace = specSpace,exposePv = true)
    val encodedTrace = encodeTrace(trace, messageTranslator, distinctAddr)

    mkAssert(encodedState)
    mkAssert(encodedTrace)

    pvMap
  }
  def encodeTrace(trace: Trace,
                  messageTranslator: MessageTranslator, argVals: Map[Int, T])(implicit zCtx: C): T = {
//    assert(trace.head == TInitial)
    val distinctMSG: List[(TraceElement,T)] = trace.t.zipWithIndex.map{
      case (message, i) => (message,  mkMsgConst(i,Some(message)))
    }

    // Each message must be in the trace function
    distinctMSG.foreach{
      case (_, msg) => mkAssert(mkTraceFnContains(mkTraceFn, msg))
    }

    val msgVars = distinctMSG.map{ case (_, t) => t}
    val (msgOrdAndArg,_) = distinctMSG.zipWithIndex.foldLeft((mkBoolVal(true),mkZeroMsg)){
      case ((acc,last),((msg:TMessage,ast),ind)) =>
        val (c0,msgA) = mkAddOneMsg(mkTraceFn(),last)
        val c1 = msgModelsTraceElement(msgA, msg, messageTranslator, argVals)
        (mkAnd(List(acc,c0,c1, mkEq(ast,msgA))), msgA)
      case ((_,last), ((_,v),0)) =>
        (mkEq(last,v),last)
      case v =>
        ???
    }
    val distinctMsg = mkDistinctT(msgVars)
    val namedMsg = mkForallMsg(mkTraceFn(),m => mkOr(msgVars.map(msgVar =>
      mkEq(m,msgVar))))

    val out = mkAnd(List(distinctMsg, namedMsg, msgOrdAndArg))
    out
  }


}<|MERGE_RESOLUTION|>--- conflicted
+++ resolved
@@ -1099,10 +1099,6 @@
 
     res
   }
-<<<<<<< HEAD
-  def canSubsume(pred1:LSPred, pred2:LSPred, specSpace:SpecSpace):Boolean = {
-    ??? //TODO:
-=======
 
   /**
    *
@@ -1130,7 +1126,6 @@
     }finally{
       zCtx.release()
     }
->>>>>>> 7560ce60
   }
 
   /**
@@ -1462,11 +1457,7 @@
     //TODO:========
     try {
       zCtx.acquire()
-<<<<<<< HEAD
-      val messageTranslator = MessageTranslator(???, specSpace)
-=======
       val messageTranslator = MessageTranslator(???, List(specSpace))
->>>>>>> 7560ce60
       initializeZeroAxioms(messageTranslator)
       val pvMap: Map[PureVar, T] = encodeTraceContained(???, trace,
         messageTranslator = messageTranslator, specSpace = specSpace)
