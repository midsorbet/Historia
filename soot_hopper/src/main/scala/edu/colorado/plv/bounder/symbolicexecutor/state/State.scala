--- conflicted
+++ resolved
@@ -913,8 +913,6 @@
   override def toString : String = "p-" + n
 
   override def solverName: String = s"npv-$n"
-<<<<<<< HEAD
-=======
 
   /**
    * Make expression where variables do not collide with v
@@ -926,7 +924,6 @@
     case NamedPureVar(oN) if n == oN => NamedPureVar(n + "1")
     case _ => this
   }
->>>>>>> 7560ce60
 }
 
 object NamedPureVar{
