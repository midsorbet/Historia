package edu.colorado.plv.bounder.solver

import edu.colorado.plv.bounder.ir.{MessageType, TMessage, TraceElement}
import edu.colorado.plv.bounder.lifestate.LifeState.{AbsMsg, And, CLInit, Exists, Forall, FreshRef, LSAnyPred, LSAtom, LSBexp, LSConstraint, LSFalse, LSImplies, LSPred, LSSingle, LSSpec, LSTrue, NS, Not, OAbsMsg, Or, SignatureMatcher}
import edu.colorado.plv.bounder.lifestate.{LifeState, SpecSpace}
import edu.colorado.plv.bounder.symbolicexecutor.state.{ArrayPtEdge, CallStackFrame, Equals, FieldPtEdge, NPureVar, NamedPureVar, NotEquals, PureConstraint, PureExpr, PureVal, PureVar, State, StaticPtEdge, ConcreteVal, TopVal}

object EncodingTools {

  private def filterAny(s:Seq[(PureExpr,PureExpr)]):Seq[(PureExpr,PureExpr)] = s.filter{
    case (TopVal,_) => false
    case (_,TopVal) => false
    case _ => true
  }
  def eqOnce(i1:AbsMsg, i2:AbsMsg):LSPred =
    if(i1.signatures != i2.signatures || i1.mt != i2.mt)
      LSFalse
    else {
      val pairs = filterAny(i1.lsVars zip i2.lsVars)
      pairs.map(v => LSConstraint.mk(v._1, Equals,v._2)).reduce(And)
    }

  private def neqOnce(i1:AbsMsg, i2:AbsMsg):LSPred = {
    if(i1.signatures != i2.signatures || i1.mt != i2.mt)
      LSTrue
    else {
      val pairs = filterAny(i1.lsVars zip i2.lsVars)
      pairs.map(v => LSConstraint.mk(v._1,NotEquals,v._2)).reduce(Or)
    }
  }
  private def updArrowPhi(i:AbsMsg, lsPred:LSPred):LSPred = lsPred match {
    case LSAnyPred => LSAnyPred
    case Forall(v,p) => Forall(v,updArrowPhi(i:AbsMsg, p:LSPred))
    case Exists(v,p) => Exists(v,updArrowPhi(i:AbsMsg, p:LSPred))
    case l:LSConstraint => l
    case And(l1, l2) => And(updArrowPhi(i,l1), updArrowPhi(i,l2))
    case Or(l1, l2) => Or(updArrowPhi(i,l1), updArrowPhi(i,l2))
    case LifeState.LSTrue => LifeState.LSTrue
    case LifeState.LSFalse => LifeState.LSFalse
    case LSImplies(l1,l2) => LSImplies(updArrowPhi(i,l1), updArrowPhi(i,l2))
    case FreshRef(v) =>
      throw new IllegalStateException("RefV cannot be updated (encoding handled elsewhere)")
    case Not(i1:AbsMsg) =>
      if(i1.mt == i.mt && i1.signatures == i.signatures)
        And(neqOnce(i1,i), lsPred)
      else lsPred
    case ni@NS(i1,i2) =>
      And(Or(eqOnce(i1,i), And(ni, neqOnce(i1,i))), neqOnce(i,i2))
    case i1:AbsMsg =>
      if(i1.mt == i.mt && i1.signatures == i.signatures)
        Or(eqOnce(i1,i), lsPred)
      else lsPred
    case Not(x) =>
      throw new IllegalArgumentException(s"Negation only supported on I, found ${x}")
    case CLInit(_) => ???
  }
  private def updArrowPhi(rhs:LSSingle, lSPred: LSPred):LSPred = rhs match {
    case FreshRef(_) =>
      // Creation of reference (occurs earlier than instantiation)
      lSPred
    case i:AbsMsg => updArrowPhi(i,lSPred)
    //    case CLInit(sig) => lSPred //TODO: make all I/NI referencing sig positively "false" =====
    case CLInit(sig) => clInitRefToFalse(lSPred, sig)
  }
  private def clInitRefToFalse(lsPred: LSPred, sig:String):LSPred = lsPred match {
    case lc:LSConstraint => lc
    case Forall(vars, p) => Forall(vars, clInitRefToFalse(p, sig))
    case Exists(vars, p) => Exists(vars, clInitRefToFalse(p, sig))
    case LSImplies(l1, l2) => LSImplies(clInitRefToFalse(l1,sig), clInitRefToFalse(l2,sig))
    case And(l1, l2) => And(clInitRefToFalse(l1,sig), clInitRefToFalse(l2, sig))
    case Not(l) => Not(clInitRefToFalse(l, sig))
    case Or(l1, l2) => Or(clInitRefToFalse(l1,sig), clInitRefToFalse(l2, sig))
    case LifeState.LSTrue => LifeState.LSTrue
    case LifeState.LSFalse => LifeState.LSFalse
    case OAbsMsg(_,mSig, _) if mSig.matchesClass(sig) => LSFalse
    case i:AbsMsg => i
    case NS(OAbsMsg(_,mSig, _),_) if mSig.matchesClass(sig) => LSFalse
    case ni:NS => ni
    case CLInit(sig2) if sig == sig2 => LSFalse
    case f:FreshRef => f
  }
  private def instArrowPhi(target:LSSingle,specSpace: SpecSpace, includeDis:Boolean):LSPred= target match {
    case i:AbsMsg =>
      val applicableSpecs: Set[LSSpec] =
        if(includeDis) specSpace.specsByI(i).union(specSpace.disSpecsByI(i)) else specSpace.specsByI(i)
      val swappedPreds = applicableSpecs.map{s =>
        s.instantiate(i, specSpace)
      }
      if(swappedPreds.isEmpty) LSTrue
      else if(swappedPreds.size == 1) swappedPreds.head
      else swappedPreds.reduce(And)
    case FreshRef(_) => LSTrue
    case CLInit(_) => LSTrue
  }
<<<<<<< HEAD
=======

  /**
   *
   * @param rhs
   * @param specSpace
   * @param post preds to update in addition to current encode
   * @return
   */
>>>>>>> 7560ce60
  def rhsToPred(rhs: Seq[LSSingle], specSpace: SpecSpace, post:Set[LSPred] = Set()): Set[LSPred] = {
    rhs.foldRight((post, true)) {
      case (v, (acc, includeDis)) =>
        val updated = acc.map(lsPred => updArrowPhi(v, lsPred))
        val instantiated = instArrowPhi(v, specSpace, includeDis)
        (updated + instantiated, false)
    }._1.filter(p => p != LSTrue)
  }

  /**
   * State in register machine
   * @param id unique integer identifier
   */
  case class Q(id:Int) extends Nameable{
    override def solverName: String = s"Q_${id}"
  }

  /**
   * Transition in register machine
   */
  sealed trait Delta{
    def dst:Q
    def b:LSBexp
  }

  type Assign = Map[PureVar, ConcreteVal]
  case class MDelta(dst:Q, b:LSBexp, m:LSAtom) extends Delta
  case class AnyDelta(dst:Q, b:LSBexp) extends Delta
  case class EpsDelta(dst:Q, b:LSBexp) extends Delta

  case class RegMachine(initQ:Set[Q], delta:Map[Q,Set[Delta]], finalQ:Set[Q]){
    def union(other:RegMachine):RegMachine = {
      ???
    }
    def intersect(other:RegMachine):RegMachine = {
      ???
    }
    def negate():RegMachine = {
      ???
    }
    lazy val allQ = initQ.union(finalQ) ++ delta.flatMap{
      case (q, value) => value.map(delt => delt.dst) + q
    }
    def containsTrace(trace:List[TraceElement])(implicit cha:ClassHierarchyConstraints):Option[Assign] = {
      def iContainsTrace(q:Q, assign:Assign, trace:List[TraceElement]):Option[Assign] = trace match {
        case TMessage(mType, method, args, receiverType)::next =>
          delta(q).view.flatMap {
            case AnyDelta(dst, b) => ???
            case EpsDelta(dst, b) => ???
            case MDelta(dst, b, m:AbsMsg) if m.contains(mType, method.fwkSig.get) =>
              ???
            case _:MDelta => None
          }.headOption
        case Nil => if(finalQ.contains(q)) Some(assign) else None
      }
      //initQ.exists(q => iContainsTrace(q, Map.empty, trace).nonEmpty)
      initQ.view.flatMap{q => iContainsTrace(q,Map.empty, trace)}.headOption
    }
  }
  private val q0 = Q(0)
  private val q1 = Q(1)
  private val q2 = Q(2)
  private def selfAny(q: Q): (Q,Set[Delta]) = q->Set(AnyDelta(q, LSTrue))
  private val topRM = RegMachine(
    Set(q0),
    Map(selfAny(q0)),
    Set(q0))
  private val botRM = RegMachine(Set.empty, Map.empty, Set.empty)
  /**
   * Convert pred to register machine
   */
  def predToRM(pred:LSPred,maxPv:NPureVar): (RegMachine,NPureVar) = pred match {
    case Forall(vars, p) => {
      def allNE(pred:LSPred):Set[LSConstraint] = {
        ???
      }
      def findHN(pred:LSPred):Not = {
        ???
      }
      ???
    }
    case Exists(vars, p) => ???
    case LSImplies(l1, l2) => ???
    case Not(o:AbsMsg) =>
      val init = Set(q0)
      val fin = Set(q0)
      val delt = Map[Q,Set[Delta]](
        q0-> Set(
          MDelta(q1, LSTrue, o),
          MDelta(q0, LSTrue, Not(o))
        )
      )
      (RegMachine(init, delt, fin), maxPv)
    case Not(pred) => throw new IllegalArgumentException("arbitrary negation of pred not supported")
    case Or(l1, l2) =>
      val (rm1,maxPv_) = predToRM(l1, maxPv)
      val (rm2,maxPv__) = predToRM(l2, maxPv_)
      (rm1.union(rm2), maxPv__)
    case And(l1,l2) =>
      val (rm1,maxPv_) = predToRM(l1, maxPv)
      val (rm2,maxPv__) = predToRM(l2, maxPv_)
      (rm1.intersect(rm2), maxPv__)
    case LSTrue => (topRM, maxPv)
    case LSFalse => (botRM, maxPv)
    case o:AbsMsg =>
      val init = Set(q0)
      val fin = Set(q1)
      val delt = Map[Q,Set[Delta]](
        q0 -> Set(
          MDelta(q1, LSTrue, o),
          MDelta(q0, LSTrue, Not(o))
        ),
        selfAny(q1)
      )
      (RegMachine(init, delt, fin), maxPv)
    case NS(i1,i2) => ???
    case FreshRef(v) => ???
  }

  def simplifyPred(pred:LSPred):LSPred = pred match {
    case LSAnyPred => LSAnyPred
    case Exists(Nil, p) => simplifyPred(p)
    case Forall(Nil, p) => simplifyPred(p)
    case c:LSConstraint => c
    case Forall(vars, p) =>
      Forall(vars, simplifyPred(p))
    case Exists(vars, p) =>
      Exists(vars, simplifyPred(p))
    case LSImplies(_,LSTrue) =>
      LSTrue
    case LSImplies(LSTrue, l2) =>
      simplifyPred(l2)
    case LSImplies(l1, LSFalse) => Not(simplifyPred(l1))
    case LSImplies(l1, l2) =>
      val p1 = simplifyPred(l1)
      val p2 = simplifyPred(l2)
      if(p1 == l1 && p2 == l2)
        LSImplies(p1, p2)
      else
        simplifyPred(LSImplies(p1,p2))
    case And(LSTrue, l2) => simplifyPred(l2)
    case And(l1, LSTrue) => simplifyPred(l1)
    case And(_, LSFalse) => LSFalse
    case And(LSFalse,_) => LSFalse
    case And(l1, l2) =>
      val p1 = simplifyPred(l1)
      val p2 = simplifyPred(l2)
      if(p1 == l1 && p2 == l2)
        And(p1, p2)
      else
        simplifyPred(And(p1,p2))
    case Not(l) => Not(simplifyPred(l))
    case Or(LSFalse, l2) => simplifyPred(l2)
    case Or(l1, LSFalse) => simplifyPred(l1)
    case Or(l1, l2) => Or(simplifyPred(l1), simplifyPred(l2))
    case LifeState.LSTrue => LSTrue
    case LifeState.LSFalse => LSFalse
    case atom: LSAtom =>
      atom
  }
  private def mustISet(s1Pred: LSPred):Set[(MessageType, SignatureMatcher)] = s1Pred match {
    case LSConstraint(v1, op, v2) => Set()
    case Forall(vars, p) => mustISet(p)
    case Exists(vars, p) => mustISet(p)
    case LSImplies(l1, l2) => Set()
    case And(l1, l2) => mustISet(l1).union(mustISet(l2))
    case Not(l) => Set()
    case Or(l1, l2) => mustISet(l1).intersect(mustISet(l2))
    case LifeState.LSTrue => Set()
    case LifeState.LSFalse => Set()
    case CLInit(sig) => Set()
    case FreshRef(v) => Set()
    case OAbsMsg(mt, signatures, lsVars) => Set((mt,signatures))
    case NS(i1, i2) => mustISet(i1)
  }

  def mustISet(s:State, specSpace: SpecSpace):Set[String] = {
    val pred = rhsToPred(s.traceAbstraction.rightOfArrow, specSpace)
    def mustI(lsPred: LSPred):Set[String] = lsPred match {
      case LSConstraint(v1, op, v2) => Set()
      case Forall(vars, p) => mustI(p)
      case Exists(vars, p) => mustI(p)
      case LSImplies(l1, l2) => Set()
      case And(l1, l2) => mustI(l1).union(mustI(l2))
      case Not(l) => Set()
      case Or(l1, l2) => mustI(l1).intersect(mustI(l2))
      case LifeState.LSTrue => Set()
      case LifeState.LSFalse => Set()
      case i:AbsMsg => Set(s"I_${i.identitySignature}")
      case NS(i1,i2) => Set(s"NI_${i1.identitySignature}__${i2.identitySignature}") ++ mustI(i1)
    }
    pred.flatMap(mustI)
  }
  def mayISet(s:State, specSpace: SpecSpace):Set[String] = {
    val pred = rhsToPred(s.traceAbstraction.rightOfArrow, specSpace)
    def mayI(lsPred: LSPred):Set[String] = lsPred match {
      case LSConstraint(v1, op, v2) => Set()
      case Forall(vars, p) => mayI(p)
      case Exists(vars, p) => mayI(p)
      case LSImplies(l1, l2) => Set()
      case And(l1, l2) => mayI(l1).union(mayI(l2))
      case Not(i:AbsMsg) => Set()
      case Not(p) => throw new IllegalStateException(s"expected normal form in pred: ${p}")
      case Or(l1, l2) => mayI(l1).union(mayI(l2))
      case LifeState.LSTrue => Set()
      case LifeState.LSFalse => Set()
      case i:AbsMsg => Set(s"I_${i.identitySignature}")
      case NS(i1,i2) => Set(s"NI_${i1.identitySignature}__${i2.identitySignature}") ++ mayI(i1)
    }
    pred.flatMap(mayI)
  }

  def reduceStatePureVars(state: State): Option[State] = {
    assert(state.isSimplified, "reduceStatePureVars must be called on feasible state.")
    // TODO: test for trace enforcing that pure vars are equivalent
    def mergePV(state:State,oldPv:PureVar, newPv:PureVar):Option[State] = {
      val pv1tc = state.typeConstraints.get(oldPv)
      val pv2tc = state.typeConstraints.get(newPv)
      val joinedTc = (pv1tc,pv2tc) match{
        case (Some(tc),None) => Some(tc)
        case (None,Some(tc)) => Some(tc)
        case (None,None) => None
        case (Some(tc1),Some(tc2)) =>
          Some(tc1.intersect(tc2))
      }
      joinedTc match{
        case Some(tc) if tc.isEmpty => None
        case Some(tc) => Some(state.swapPv(oldPv,newPv).addTypeConstraint(newPv,tc)) //.copy(typeConstraints = state.typeConstraints + (newPv -> tc)))
        case None => Some(state.swapPv(oldPv,newPv))
      }
    }
    def containsEq(state: State):Boolean = {
      state.pureFormula.exists{
        case PureConstraint(lhs:PureVar, Equals, rhs:PureVar) => true
        case _ => false
      }
    }
    def existsNegation(pc:PureConstraint, state:State):Boolean = pc match{
      case PureConstraint(lhs, Equals, rhs) => state.pureFormula.exists{
        case PureConstraint(lhs1, NotEquals, rhs1) if lhs == lhs1 && rhs == rhs1 => true
        case PureConstraint(lhs1, NotEquals, rhs1) if lhs == rhs1 && rhs == lhs1 => true
        case _ => false
      }
      case PureConstraint(lhs, NotEquals, rhs) => state.pureFormula.exists{
        case PureConstraint(lhs1, Equals, rhs1) if lhs == lhs1 && rhs == rhs1 => true
        case PureConstraint(lhs1, Equals, rhs1) if lhs == rhs1 && rhs == lhs1 => true
        case _ => false
      }
    }
    // Iterate until all equal variables are cleared
    var swappedForSmallerPvOpt:Option[State] = Some(state)

    while(swappedForSmallerPvOpt.isDefined && containsEq(swappedForSmallerPvOpt.get)) {
      swappedForSmallerPvOpt = {
        swappedForSmallerPvOpt.get.pureFormula.foldLeft(Some(swappedForSmallerPvOpt.get): Option[State]) {
          case (Some(acc),pc) if existsNegation(pc,acc) => None
          case (Some(acc), pc@PureConstraint(v1@NPureVar(id1), Equals, v2@NPureVar(id2))) if id1 < id2 =>
            val res = mergePV(acc.removePureConstraint(pc),v2,v1)
            res
          case (Some(acc), pc@PureConstraint(v1@NPureVar(id1), Equals, v2@NPureVar(id2))) if id1 > id2 =>
            //              val res = mergePV(acc.copy(pureFormula = acc.pureFormula - pc), v1, v2)
            val res = mergePV(acc.removePureConstraint(pc), v1,v2)
            res
          case (Some(acc), pc@PureConstraint(v1:NamedPureVar,Equals, v2:NPureVar)) =>
            val res = mergePV(acc.removePureConstraint(pc), v1,v2)
            res
          case (Some(acc), pc@PureConstraint(v1:NPureVar,Equals, v2:NamedPureVar)) =>
            val res = mergePV(acc.removePureConstraint(pc), v2,v1)
            res
          case (Some(acc), pc@PureConstraint(pv1:PureVar, Equals, pv2:PureVar)) if pv1 == pv2 =>
            //            Some(acc.copy(pureFormula = acc.pureFormula - pc))
            Some(acc.removePureConstraint(pc))
          case (acc, PureConstraint(lhs, NotEquals, rhs)) => acc
          case (acc, PureConstraint(_, _, _:PureVal)) => acc
          case (acc, _) =>
            ???
        }
      }
    }

    if(swappedForSmallerPvOpt.isEmpty)
      return None
    val swappedForSmallerPv = swappedForSmallerPvOpt.get
    val allPv = swappedForSmallerPv.pureVars()
    val out = if (allPv.nonEmpty) {
      val maxPvValue = allPv.map {
        case NPureVar(id) => id
        case NamedPureVar(_) => -1
      }.max
      swappedForSmallerPv.copy(nextAddr = maxPvValue + 1)
    } else
      swappedForSmallerPv

    // State is infeasible if FreshRef is duplicated
    def freshIsDup(roa: List[LSSingle]):Boolean = roa match {
      case FreshRef(pv)::t => {
        val cDup = t.exists{
          case FreshRef(pv2) => pv==pv2
          case _ => false
        }
        cDup || freshIsDup(t)
      }
      case _::t => freshIsDup(t)
      case Nil => false
    }
    if(freshIsDup(out.sf.traceAbstraction.rightOfArrow))
      return None
    // remove FreshRef where value is never referenced
    val freshRefs = out.sf.traceAbstraction.rightOfArrow.foldLeft(out){
      case (acc,f@FreshRef(pv))  => {
        val sf = acc.sf
        val clrSF = sf.clearFreshRef(f)
        if(clrSF.posPureVars().contains(pv)){
          acc
        }else{
          val a = clrSF.clearNegPvAndConstraints(pv)
          acc.copy(sf=a)
        }
      }
      case (acc,_) => acc
    }
    Some(freshRefs)
  }

  /**
   * Remove all pure variables that are not reachable from a local, heap edge, or trace constraint
   * TODO: note that this could be optimized by dropping pure variables that are not reachable from a framework "registered" set when quiescent
   * @param state
   * @return
   */
  def gcPureVars(state:State):State = {
    val allPv = state.pureVars()

    // marked pure vars
    val localPVs = state.callStack.flatMap{
      case CallStackFrame(_, _, locals) => locals.collect{case (_,pv:PureVar) => pv}
    }.toSet
    val heapPVs = state.heapConstraints.flatMap{
      case (FieldPtEdge(pv1, _), pv2) => Set(pv1,pv2)
      case (StaticPtEdge(_,_), pv) => Set(pv)
      case (ArrayPtEdge(pv1,pv2),pv3) => Set(pv1,pv2,pv3)
    }.toSet
    val tracePVs = state.traceAbstraction.modelVars
    val markedSet = localPVs ++ heapPVs ++ tracePVs
    // TODO: Currently, pv contains no relations that requires the "mark" phase of
    //  mark and sweep so we just move to sweep.
    //  all sources of heap edges are part of the root set since the framework may point to them.
    if (allPv == markedSet){
      state
    }else {
      state.copy(sf = state.sf.copy(pureFormula = state.pureFormula.filter{
        case PureConstraint(lhs:PureVar, NotEquals, _) if !markedSet.contains(lhs) =>
          false
        case PureConstraint(_, NotEquals, rhs:PureVar) if !markedSet.contains(rhs) =>
          false
        case PureConstraint(lhs, _, rhs) => markedSet.contains(lhs) || markedSet.contains(rhs)
        case _ => true
      }, typeConstraints = state.typeConstraints.filter{
        case (pv,_) => markedSet.contains(pv)
      }))
    }
  }

  def liftQuant(pred: LSPred): LSPred = {
    // returns the pred with quantifiers removed and
    def iLift(pred:LSPred):List[PureVar] => LSPred = pred match{
      case Exists(vars,pred) =>
        ???
    }
    iLift(pred)(Nil)
  }

  /**
   * Converts a lifestate logical formula to conjunctive normal form
   *
   * @param pred the logical formula to convert
   * @return an equivalent formula in conjunctive normal form
   */
  def toCNF(pred:LSPred):LSPred = {
    val liftedQuant:LSPred = liftQuant(pred)
    ???
  }
}<|MERGE_RESOLUTION|>--- conflicted
+++ resolved
@@ -92,8 +92,6 @@
     case FreshRef(_) => LSTrue
     case CLInit(_) => LSTrue
   }
-<<<<<<< HEAD
-=======
 
   /**
    *
@@ -102,7 +100,6 @@
    * @param post preds to update in addition to current encode
    * @return
    */
->>>>>>> 7560ce60
   def rhsToPred(rhs: Seq[LSSingle], specSpace: SpecSpace, post:Set[LSPred] = Set()): Set[LSPred] = {
     rhs.foldRight((post, true)) {
       case (v, (acc, includeDis)) =>
