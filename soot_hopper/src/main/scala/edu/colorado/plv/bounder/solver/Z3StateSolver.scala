package edu.colorado.plv.bounder.solver

import better.files.File
import com.microsoft.z3._
import com.microsoft.z3.enumerations.Z3_ast_print_mode
import edu.colorado.plv.bounder.BounderUtil
import edu.colorado.plv.bounder.ir.{AppMethod, CBEnter, CBExit, CIEnter, CIExit, FwkMethod, TCLInit, TMessage, TNew, TraceElement, WitnessExplanation}
import edu.colorado.plv.bounder.lifestate.LifeState
<<<<<<< HEAD
import edu.colorado.plv.bounder.lifestate.LifeState.{AbsMsg, AnyAbsMsg, CLInit, FreshRef, OAbsMsg, Signature}
import edu.colorado.plv.bounder.symbolicexecutor.state.{AbstractTrace, BotVal, NullVal, PureExpr, PureVal, PureVar, State, ConcreteAddr, ConcreteVal, TopVal}
=======
import edu.colorado.plv.bounder.lifestate.LifeState.{AbsMsg, CLInit, FreshRef, OAbsMsg, Signature}
import edu.colorado.plv.bounder.symbolicexecutor.state.{AbstractTrace, BotVal, ConcreteAddr, ConcreteVal, NullVal, PureExpr, PureVal, PureVar, State, TopVal}
>>>>>>> 7560ce60
import org.slf4j.{Logger, LoggerFactory}
import smtlib.lexer.Lexer
import smtlib.lexer.Lexer.UnexpectedCharException
import smtlib.parser.Parser
import smtlib.printer.RecursivePrinter
import smtlib.trees.Commands.Assert
import smtlib.trees.{Commands, CommandsResponses, Terms}
import smtlib.trees.Terms.{Exists, Forall, FunctionApplication, Identifier, Let, QualifiedIdentifier, SList, SSymbol, SortedVar, Term, VarBinding}

import java.io.StringReader
import scala.collection.immutable
import scala.collection.mutable
import scala.jdk.CollectionConverters._

case class Z3SolverCtx(timeout:Int, randomSeed:Int) extends SolverCtx[AST] {
  private var ictx = new Context()
  val checkStratifiedSets = false // set to true to check EPR stratified sets (see Paxos Made EPR, Padon OOPSLA 2017)
  private var isolver:Solver = ictx.mkSolver()
  val initializedFieldFunctions : mutable.HashSet[String] = mutable.HashSet[String]()
  var indexInitialized:Boolean = false
  val uninterpretedTypes : mutable.HashSet[String] = mutable.HashSet[String]()
  val sortEdges = mutable.HashSet[(String,String)]()
  var acquired:Option[Long] = None
  private var zeroInitialized:Boolean = false
  def initializeZero:Unit ={
    zeroInitialized = true
  }
  def isZeroInitialized:Boolean = zeroInitialized
  def ctx:Context ={
    val currentThread:Long = Thread.currentThread().getId
    assert(acquired.isDefined)
    assert(acquired.get == currentThread)
    ictx
  }
  def solver:Solver = {
    val currentThread:Long = Thread.currentThread().getId
    assert(acquired.isDefined)
    assert(acquired.get == currentThread)
    isolver
  }


  // Method for detecting cycles in function sorts or Ɐ∃ quantifications
  private def detectCycle(edges:Set[(String,String)]):Boolean = {
    def iCycle(n:String, visited:Set[String]):Boolean = {
      if(visited.contains(n)) {
        true
      }else{
        val nextNodes = edges.flatMap{
          case (k,v) if k==n => Some(v)
          case _ => None
        }
        nextNodes.exists(nn => iCycle(nn, visited + n))
      }
    }

    val allNodes:Set[String] = edges.flatMap{
      case (k,v) => Set(k,v)
    }
    allNodes.exists(n => iCycle(n,Set()))
  }



  def mkAssert(t: AST): Unit = this.synchronized{
    //TODO: trim existential of things not used ====

    //val t2 = pruneUnusedQuant(t)
//    val t2 = t
    val currentThread:Long = Thread.currentThread().getId
    assert(acquired.isDefined)
    assert(acquired.get == currentThread)
    if(checkStratifiedSets) {
      //sortEdges.addAll(getQuantAltEdges(t))
    }
    solver.add(t.asInstanceOf[BoolExpr])
  }
  private def getQuantAltEdges(t: AST, forallQTypes : Set[String] = Set()): Set[(String,String)] = {
    val sorts:Set[(String,String)] = t match {
      case v:BoolExpr if v.isConst =>
        Set()
      case v:BoolExpr if v.isOr || v.isAnd || v.isEq =>
        val args = v.getArgs
        args.flatMap(t => getQuantAltEdges(t,forallQTypes)).toSet
      case t:Quantifier if t.isUniversal =>
        val boundSorts = t.getBoundVariableSorts.map(_.toString)
        getQuantAltEdges(t.getBody, forallQTypes ++ boundSorts)
      case t:Quantifier if t.isExistential =>
        val boundSorts = t.getBoundVariableSorts.map(_.toString)
        if(boundSorts.exists(exV => forallQTypes.contains(exV))) {
          Set()
        } else{
          getQuantAltEdges(t.getBody, forallQTypes)
        }
      case v if v.isVar => Set()
      case v:Expr[_] if v.isApp =>
        val args = v.getArgs
        val argSort = args.map(a => a.getSort.toString)
        val resSort = v.getSort.toString
        val newEdges: Array[(String, String)] = argSort.map(argSort => argSort -> resSort)
        args.flatMap(t => getQuantAltEdges(t,forallQTypes)).toSet ++ newEdges
      case v =>
        println(v)
        ???
    }
    sorts.filter{ // Bool -> ? or ? -> Bool is fine since bool only has 2 values
      case ("Bool", _ ) => false
      case (_, "Bool") => false
      case _ => true
    }
  }
  private def makeSolver(timeout:Int, newRandomSeed:Option[Int]):Solver = this.synchronized{
    val solver = ctx.mkSolver
//    val solver = ctx.mkSimpleSolver()
    val params = ctx.mkParams()
    params.add("timeout", timeout)
    params.add("logic", "AUFLIA")
    params.add("model.compact", true)
    newRandomSeed.foreach { rs =>
      params.add("random-seed", rs + randomSeed)
    }
    // params.add("threads", 4) Note: threads cause weird decidability issue

    // set_option(max_args=10000000, max_lines=1000000, max_depth=10000000, max_visited=1000000)

    //TODO: does this get rid of the "let" statements when printing?
    //    ctx.setPrintMode(Z3_ast_print_mode.Z3_PRINT_LOW_LEVEL)
    solver.setParameters(params)
    solver
  }
  def release(): Unit = this.synchronized{
    //    assert(!detectCycle(sortEdges.toSet), "Quantifier Alternation Exception") //TODO:  remove after dbg
    // sortEdges.clear()

//    println(s"reset ctx: ${System.identityHashCode(this)}")
//    if(!acquired.isDefined) {
//      assert(acquired.isDefined)
//    }
    if(acquired.isDefined) {
      val currentThread: Long = Thread.currentThread().getId
      assert(acquired.get == currentThread)
      acquired = None
      ictx.close()
      isolver = null
      zeroInitialized = false
      indexInitialized = false
      initializedFieldFunctions.clear()
    }
//    Thread.sleep(100)
  }

  override def acquire(randomSeed:Option[Int]): Unit = {
    val currentThread:Long = Thread.currentThread().getId

    assert(acquired.isEmpty)
    acquired = Some(currentThread)
    initializedFieldFunctions.clear()
    indexInitialized = false
    uninterpretedTypes.clear()
//    ictx.close()
    ictx = new Context()
    isolver = makeSolver(timeout, randomSeed)
  }
}
object Z3StateSolver{
}
class Z3StateSolver(persistentConstraints: ClassHierarchyConstraints, timeout:Int = 30000,
                    randomSeed:Int=3578,
                    defaultOnSubsumptionTimeout: Z3SolverCtx=> Boolean = _ => false,
                    pushSatCheck:Boolean = true
                   ) extends StateSolver[AST,Z3SolverCtx] {
//  private val MAX_ARGS = 10

  /**
   * Used to dedup let exists and forall in free vars
   */
  def dummyVarBinding(sv: SortedVar): VarBinding =
    VarBinding(sv.name, QualifiedIdentifier(Identifier(SSymbol("true"), Seq()), None))

  def freeVar(t: Terms.SExpr): Set[SSymbol] = t match{
    case q:QualifiedIdentifier =>
      Set(q.id.symbol)
    case FunctionApplication(fun,terms) => terms.flatMap(freeVar).toSet
    case Let(b, bindings, term) =>
      val bind = b+:bindings
      val boundHere:Set[SSymbol] = bind.map{
        case VarBinding(name,term) => name
      }.toSet
      // Remove vars bound by let and add free vars of expressions assigned to vars
      freeVar(term).diff(boundHere) ++ bind.flatMap{case VarBinding(_,term) => freeVar(term)}
    case Exists(sv,svs, term) => freeVar(Let(dummyVarBinding(sv), svs.map(dummyVarBinding),term))
    case Forall(sv,svs, term) => freeVar(Let(dummyVarBinding(sv), svs.map(dummyVarBinding),term))
    case v =>
      println(v)
      ???
  }

  def pruneUnusedQuant(t: AST)(implicit zCtx:Z3SolverCtx): AST = {
    val expr = z3ExprToSmtLib(t)
    //val expr: Terms.SExpr = parser.parseSExpr





    def handleQuant(sortedVar:SortedVar, sortedVars:Seq[SortedVar], body:Term):List[SortedVar] = {
      val vars = sortedVar::sortedVars.toList
      val fv = freeVar(body)
      val filtQuantifiedVars = vars.filter{ case SortedVar(symb,_) => fv.contains(symb)}
      filtQuantifiedVars
    }
    def iPrune(t: Terms.SExpr): Terms.SExpr = t match {
      case Terms.Exists(sortedVar, sortedVars, term) =>
        val newVars = handleQuant(sortedVar, sortedVars, term)
        if(newVars.nonEmpty)
          Terms.Exists(newVars.head, newVars.tail, term)
        else
          term
      case Terms.Forall(sortedVar, sortedVars, term) =>
        val newVars = handleQuant(sortedVar, sortedVars, term)
        if(newVars.nonEmpty)
          Terms.Forall(newVars.head, newVars.tail, term)
        else term
      case q => q
    }


    val pruned = iPrune(expr)
    val res = smtToZ3(pruned)(zCtx)
    res
  }

  def stringExprToSmtLib(expr:String):Term = {
    val lexer = new Lexer(new StringReader(s"(assert $expr)"))
    val parser = new Parser(lexer)
    parser.parseCommand match {
      case Assert(term) => term
      case _ => throw new IllegalStateException("Should not be possible, expression constructed above.")
    }
  }
  private def z3ExprToSmtLib(t: AST) :Term = {
    stringExprToSmtLib(t.toString)
  }

  object SmtLibBool{
    def unapply(t:Terms.SExpr):Option[Boolean] = t match {
      case QualifiedIdentifier(Identifier(SSymbol("true"), _),_)  => Some(true)
      case QualifiedIdentifier(Identifier(SSymbol("false"), _),_)  => Some(false)
      case _ => None
    }
  }

  private def sortedVarToConst(v:SortedVar)(implicit zCtx:Z3SolverCtx) = {
    val sortName = v.sort.id.symbol.name
    zCtx.ctx.mkConst(v.name.name, zCtx.ctx.mkUninterpretedSort(sortName))
  }
  private def asSmtExpr_(v:Terms.SExpr)(implicit zCtx:Z3SolverCtx):Expr[_] = smtToZ3(v).asInstanceOf[Expr[_]]
  private def asSmtExprB(v:Terms.SExpr)(implicit zCtx:Z3SolverCtx):Expr[BoolSort] = smtToZ3(v).asInstanceOf[Expr[BoolSort]]
  private def swapB(v:SSymbol, withExpr:Term, b:VarBinding):VarBinding = b match{
    case VarBinding(name,term) => VarBinding(name,swap(v,withExpr,term))
  }
  private def swap(v:SSymbol, withExpr:Term, in:Term):Term = in match{
    case QualifiedIdentifier(Identifier(v2, _),_) if v2 == v => withExpr
    case q:QualifiedIdentifier => q
    case Exists(sv,svs, term) if sv.name != v && svs.forall(sv => sv.name != v) => Exists(sv,svs, swap(v,withExpr,term))
    case Forall(sv,svs, term) if sv.name != v && svs.forall(sv => sv.name != v) => Forall(sv,svs, swap(v,withExpr,term))
    case Let(bi,bis, term) if bi.name != v && bis.forall(sv => sv.name != v) =>
      Let(swapB(v,withExpr,bi), bis.map(b => swapB(v,withExpr,b)), swap(v,withExpr,term))
    case l:Let => l // avoid variable capture
    case e:Exists => e
    case a:Forall => a
    case FunctionApplication(fun, terms) => FunctionApplication(fun,terms.map(t => swap(v,withExpr,t)))
    case other =>
      println(other)
      ???
  }

  def inlineAllLet(t:Term):Term = {
    def iInline(t:Term):Term = t match{
      case Let(bi,bis, term) =>
        val newTerm = (bi::bis.toList).foldLeft(term){case (acc,toSwap) => swap(toSwap.name,toSwap.term,acc)}
        iInline(newTerm)
      case Exists(sv,svs, term) => Exists(sv,svs, iInline(term))
      case Forall(sv,svs, term) => Forall(sv,svs, iInline(term))
      case FunctionApplication(fun, terms) => FunctionApplication(fun,terms.map(t => iInline(t)))
      case q:QualifiedIdentifier => q
      case other =>
        throw new IllegalArgumentException(s"unimplemented: ${other} ${other.getClass}")
    }
    iInline(t)
  }
  def inlineLet(let:Let):Term = {
    val b = let.binding
    val binds = let.bindings
    val bind = b :: binds.toList
    val term = let.term
    val res = bind.foldLeft(term) {
      case (acc, VarBinding(name, term)) => swap(name, term, acc)
    }
    res
  }
  def smtToZ3(t: Terms.SExpr)(implicit zCtx:Z3SolverCtx): AST = t match {
    case SmtLibBool(b) =>
      mkBoolVal(b)
    case l:Let =>
      smtToZ3(inlineLet(l))
    case FunctionApplication(fun, terms) if fun.id.symbol.name == "distinct" =>
      zCtx.ctx.mkDistinct(terms.map(asSmtExpr_).toArray:_*)
    case FunctionApplication(fun, terms) if fun.id.symbol.name == "or" =>
      zCtx.ctx.mkOr(terms.map(asSmtExprB).toArray: _*)
    case FunctionApplication(fun, terms) if fun.id.symbol.name == "and" =>
      val res = zCtx.ctx.mkAnd(terms.map(asSmtExprB).toArray: _*)
      res
    case not@FunctionApplication(fun, terms) if fun.id.symbol.name == "not" =>
      assert(terms.size == 1, s"Wrong number of args for not: $not")
      zCtx.ctx.mkNot(terms.map(asSmtExprB).head)
    case eq@FunctionApplication(fun, terms) if fun.id.symbol.name=="=" =>
      assert(terms.size == 2, s"Wrong number of args for equality: $eq")
      val cTerms = terms.map(asSmtExpr_)
      zCtx.ctx.mkEq(cTerms.head, cTerms.last)
    case impl@FunctionApplication(fun,terms) if fun.id.symbol.name =="=>" =>
      assert(terms.size == 2, s"Wrong number of args for equality: $impl")
      val cTerms = terms.map(asSmtExprB)
      zCtx.ctx.mkImplies(cTerms.head, cTerms.last)
    case FunctionApplication(fun, terms) =>
      val func = functFromName(fun.id.symbol.name)
      val args = terms.map(v => smtToZ3(v).asInstanceOf[Expr[_]])
      func.apply(args.toArray: _*)
    case QualifiedIdentifier(qname,_) =>
      // hack to reconstruct types
      val name = qname.symbol.name
      val sort = constNameToSort(name)
      zCtx.ctx.mkConst(name, sort)
    case Exists(v1,v2, body) =>
      val ctx = zCtx.ctx
      val v = v1::v2.toList
      ctx.mkExists(v.map(sortedVarToConst).toArray,smtToZ3(body).asInstanceOf[BoolExpr],
        1, null, null, null, null)
    case Forall(v1, v2, body) =>
      val ctx = zCtx.ctx
      val v = v1 :: v2.toList
      ctx.mkForall(v.map(sortedVarToConst).toArray, smtToZ3(body).asInstanceOf[BoolExpr],
        1, null, null, null, null)


    case SList(cmd :: rest) =>
      println(cmd)
      ???

    case Terms.SKeyword(kw) =>
      println(kw)
      ???

    case term: Terms.Term =>
      ???
    case command: Commands.Command =>
      ???
    case response: CommandsResponses.CommandResponse =>
      ???
    case value: Terms.AttributeValue =>
      ???
  }

  override def iDefaultOnSubsumptionTimeout(implicit zCtx:Z3SolverCtx): Boolean = this.defaultOnSubsumptionTimeout(zCtx)

  override def setSeed(v: Int)(implicit zctx: Z3SolverCtx): Unit = {
    zctx.ctx.updateParamValue("random-seed",v.toString)
  }
  private val iCtx = Z3SolverCtx(timeout,randomSeed)
  override def getSolverCtx: Z3SolverCtx = {
//    val ctx = threadLocalCtx.get()
//    ctx
    iCtx
  }

  override def solverString(messageTranslator: MessageTranslator)(implicit zCtx: Z3SolverCtx):String = {
    //initializeAllAxioms(messageTranslator)
    zCtx.solver.toString
  }

  override def checkSAT(messageTranslator: MessageTranslator,
                        axioms: Option[List[MessageTranslator => Unit]] = None)(implicit zCtx: Z3SolverCtx): Boolean ={
    val getAxioms = axioms.getOrElse(
      List(m => initalizeConstAxioms(m), m=>initializeNameAxioms(m), m=>initializeFieldAxioms(m), m=>initializeOrderAxioms(m)))
    if(pushSatCheck)
      checkSatPush(messageTranslator, getAxioms)
    else
      checkSATOne(messageTranslator, getAxioms)

  }
  override def checkSatPush(messageTranslator: MessageTranslator,
                            axioms: List[MessageTranslator => Unit])(implicit zCtx:  Z3SolverCtx): Boolean = {
    val res: Status = zCtx.solver.check()

    try {
      val interp = (res, axioms) match {
        case (Status.UNSATISFIABLE, _) =>
          // Already unsatisfiable, no need to add axioms
          false
        case (Status.SATISFIABLE, h :: t) =>
          zCtx.solver.push()
          h(messageTranslator)
          checkSatPush(messageTranslator, t)
        case (Status.UNKNOWN, h :: t) =>
          zCtx.solver.push()
          h(messageTranslator)
          checkSatPush(messageTranslator, t)
        case (Status.SATISFIABLE, Nil) =>
          // No more axioms to try
          true
        case (Status.UNKNOWN, Nil) =>
          throw new IllegalArgumentException("Unknown, no more axioms, failure.")
      }
      interp
    } catch {
      case z :Z3Exception =>
        throw new IllegalArgumentException("Unknown, no more axioms, failure.")

    }
  }

  override def checkSATOne(messageTranslator: MessageTranslator,
                        axioms: List[MessageTranslator => Unit])(implicit zCtx:Z3SolverCtx): Boolean = {
    axioms.foreach{ax => ax(messageTranslator)}
    val useCmd = false
    if(useCmd) {
      lazy val timeoutS = timeout.toString
      File.temporaryFile().apply{ f =>
        println(s"file: $f")
        f.writeText(zCtx.solver.toString)
        f.append("\n(check-sat)")
        // Sometimes the java solver fails, we fall back to calling the command line tool
        try {
          val stdout = BounderUtil.runCmdStdout(s"timeout $timeoutS z3 ${f}")
          if(stdout.contains("unknown")){
            throw new RuntimeException()
          }
          val isSat = !stdout.contains("unsat")
          assert(stdout.contains("sat"), s"Malformed z3 output: ${stdout}")
          isSat
        } catch {
          case e: RuntimeException =>
            println(e.getMessage)
            val f2 = File(s"timeout_${System.currentTimeMillis()}.z3")
            if(f2.exists()) {
              println(s"deleting existing file ${f2}")
              f2.delete()
            }
            f.copyTo(f2)
            throw new IllegalStateException(s"Command line timeout." +
              s"smt file: ${f2.canonicalPath}")
        }
      }
    } else {
      try {
        val res = zCtx.solver.check()
        val interp = interpretSolverOutput(res)
        interp
      } catch {
        case e: IllegalArgumentException =>
            println(s"timeout: ${e.getMessage}")
            throw e
//          println(s"Fallback from z3 exception: ${e}")
//          if(!useCmd)
//            checkSAT(useCmd = true)
//          else
//            throw new IllegalStateException(e.getMessage)
      }
    }
  }

  //TODO: push/pop may be causing "unreachable" issue
  override def push()(implicit zCtx:Z3SolverCtx): Unit = {
    zCtx.solver.push()
  }

  override def pop()(implicit zCtx:Z3SolverCtx): Unit = {
    zCtx.solver.pop()
  }

  override protected def mkEq(lhs: AST, rhs: AST)(implicit zCtx:Z3SolverCtx): AST = {
    zCtx.ctx.mkEq(lhs.asInstanceOf[Expr[Sort]], rhs.asInstanceOf[Expr[Sort]])
  }

  override protected def mkNe(lhs: AST, rhs: AST)(implicit zCtx:Z3SolverCtx): AST =
    zCtx.ctx.mkNot(zCtx.ctx.mkEq(lhs.asInstanceOf[Expr[Sort]],rhs.asInstanceOf[Expr[Sort]]))

  override protected def mkLt(lhs: AST, rhs: AST)(implicit zCtx:Z3SolverCtx): AST =
    zCtx.ctx.mkLt(lhs.asInstanceOf[ArithExpr[ArithSort]],rhs.asInstanceOf[ArithExpr[ArithSort]])

  override protected def mkNot(o: AST)(implicit zCtx:Z3SolverCtx): AST = {
    o match {
      case v:BoolExpr if v.isTrue => mkBoolVal(boolVal = false)
      case v:BoolExpr if v.isFalse => mkBoolVal(boolVal = true)
      case v:BoolExpr => zCtx.ctx.mkNot(v)
      case _ => throw new IllegalStateException()
    }
  }

  override protected def mkSub(lhs: AST, rhs: AST)(implicit zCtx:Z3SolverCtx): AST = {
    zCtx.ctx.mkSub(lhs.asInstanceOf[ArithExpr[ArithSort]], rhs.asInstanceOf[ArithExpr[ArithSort]])
  }


  override protected def mkAnd(lhs:AST, rhs:AST)(implicit zCtx:Z3SolverCtx):Expr[BoolSort] = {
    mkAnd(List(lhs,rhs))
  }

  override protected def mkAnd(t:Iterable[AST])(implicit zCtx:Z3SolverCtx): Expr[BoolSort] = {
    // Simplify for debug
    // Note: in z3, and with no arguments returns true, this retains that behavior
    val t2 = t.filter{
      case v:BoolExpr => !v.isTrue
      case _ => true
    }

    if(t2.isEmpty) {
      mkBoolVal(boolVal = true)
    }else if(t2.size == 1){
      t2.head.asInstanceOf[Expr[BoolSort]]
    } else {
      val tb: Array[BoolExpr] = t2.map(_.asInstanceOf[BoolExpr]).toArray
      zCtx.ctx.mkAnd(tb: _*)
    }
  }

  override protected def mkOr(lhs: AST, rhs: AST)(implicit zCtx:Z3SolverCtx): AST =
    mkOr(List(lhs,rhs))

  override protected def mkOr(t: Iterable[AST])(implicit zCtx:Z3SolverCtx): AST = {
    // Simplify for debug - make z3 ast easier to inspect
    // Note: in z3, or with no arguments returns false, this retains that behavior
    val t2 = t.filter{
      case v:BoolExpr => !v.isFalse
      case _ => true
    }

    // Simplify for debug -
    if(t2.size == 1) {
      t2.head
    }else if(t2.nonEmpty) {
      val tb: Array[BoolExpr] = t2.map(_.asInstanceOf[BoolExpr]).toArray
      zCtx.ctx.mkOr(tb: _*)
    }else{
      mkBoolVal(false)
    }
  }

  override protected def mkIntVal(i: Int)(implicit zCtx:Z3SolverCtx): AST = {
    zCtx.ctx.mkInt(i)
  }

  override protected def mkBoolVal(boolVal: Boolean)(implicit zCtx:Z3SolverCtx): BoolExpr = {
    zCtx.ctx.mkBool(boolVal)
  }

  override protected def mkLenVar(s: String)(implicit zCtx: Z3SolverCtx): AST = zCtx.ctx.mkConst(s, msgSort)

  override protected def mkAddrVar(pv:PureVar)(implicit zCtx:Z3SolverCtx):AST =
    zCtx.ctx.mkFreshConst(mkPvName(pv), addrSort)

  override protected def dumpDbg[T](cont: () => T)(implicit zCtx: Z3SolverCtx): T = {
    println(s"current thread = ${Thread.currentThread().getId}")
    var failed = true
    var result:Option[T] = None
    val currentTime = (System.currentTimeMillis() / 1000).toInt
    val f = File(s"z3Timeout_${currentTime}")
    f.write(getSolverCtx.solver.toString)
    try {
      println(s"z3 dbg file written: ${f}")
      result = Some(cont())
      failed = false
    } catch{
      case t:Throwable =>
        println("error")
        throw t
    }
    if(!failed && result.nonEmpty && result.get != null){
      println(s"deleting file due to success: ${f}")
      f.delete()
    }
    result.getOrElse(throw new IllegalStateException("Unknown failure"))
  }

  private def interpretSolverOutput(status : Status)(implicit zCtx:Z3SolverCtx) : Boolean = status match {
    case Status.UNSATISFIABLE => false
    case Status.SATISFIABLE => true
    case Status.UNKNOWN =>
      val reason = zCtx.solver.getReasonUnknown
//      val f = File(s"timeout_${System.currentTimeMillis() / 1000L}.z3")
//      f.createFile()
//      f.writeText(zCtx.solver.toString)
//      f.append("\n(check-sat)")
      throw new IllegalArgumentException(s"status unknown, reason: ${reason}")
  }

  override def explainWitness(messageTranslator: MessageTranslator,
                              pvMap: Map[PureVar, AST])(implicit zCtx: Z3SolverCtx): WitnessExplanation = {
    //TODO: have not implemented the set trace function here, will need this for synth loop
    val ctx = zCtx.ctx
    assert(messageTranslator.states.size == 1, "Explain witness only applicable with single state")
    val state = messageTranslator.states.head
    val pvSet = state.pureVars()
    val varPairs = BounderUtil.repeatingPerm[PureVar](_ => pvSet, 2).filter(a => a.head != a(1))

    val model = zCtx.solver.getModel

    val ta = state.traceAbstraction
    val mv = ta.modelVars
    val rightOfArrow = ta.rightOfArrow

    val pvModelValues: Map[PureVar, Expr[UninterpretedSort]] = pvMap.map{
      case (pureVar, ast) =>
        (pureVar, model.eval(ast.asInstanceOf[Expr[UninterpretedSort]],true))
    }
    val pvValues: Map[Expr[UninterpretedSort], Int] = pvModelValues.values.toSet.zipWithIndex.toMap
    val constFn: FuncDecl[UninterpretedSort] = mkConstFn
    val constMap = messageTranslator.getConstMap()
    def pvv(pvi : PureVar) :ConcreteVal = {
      val pv = pvModelValues(pvi)
      val isNull = constMap.contains(NullVal) && model.eval(mkEq(constFn.apply(pv),
        constMap(NullVal)).asInstanceOf[Expr[UninterpretedSort]], true).isTrue
      if(isNull)
        NullVal
      else
        ConcreteAddr(pvValues(pv))
    }

    val pmv: PureExpr => PureVal = {
      case p:PureVar => pvv(p)
      case TopVal => TopVal
      case v =>
        throw new IllegalArgumentException(s"Undefined model variable ${v}")
    }
    //    val pmv: String => TVal = v =>
    //      if(v == "_") T_ else {
    //        if(ta.modelVars.contains(v))
    //          pvv(ta.modelVars(v).asInstanceOf[PureVar])
    //        else throw new IllegalArgumentException(s"Undefined model variable ${v}, did you quantify a void value?")
    //      }


    val trace = rightOfArrow.map{
      case CLInit(sig) => TCLInit(sig)
      case FreshRef(v) =>
        TNew(v, state.sf.typeConstraints(v))
      case OAbsMsg(CBEnter, sig, vars) =>
        TMessage(CBEnter,AppMethod(sig.example(), None), vars.map(v => pmv(v)))
      case OAbsMsg(CBExit, sig, vars) =>
        TMessage(CBExit,AppMethod(sig.example(), None), vars.map(v => pmv(v)))
      case OAbsMsg(CIEnter, sig, vars) =>
        TMessage(CIEnter,FwkMethod(sig.example()), vars.map(v => pmv(v)))
      case OAbsMsg(CIExit, sig, vars) =>
        TMessage(CIExit,FwkMethod(sig.example()), vars.map(v => pmv(v)))
<<<<<<< HEAD
      case AnyAbsMsg => ??? //TODO: how to explain any?
=======
//      case AnyAbsMsg => ??? //TODO: how to explain any?
>>>>>>> 7560ce60
    }

    WitnessExplanation(trace)
  }

  override def printDbgModel(messageTranslator: MessageTranslator,
                             traceAbstraction: Set[AbstractTrace])(implicit zCtx:Z3SolverCtx): Unit = {
    try {
      printAbstSolution(zCtx.solver.getModel, messageTranslator, traceAbstraction)
    }catch{
      case e:Z3Exception =>
        throw e
    }
  }

  def printAbstSolution(model: Model, messageTranslator: MessageTranslator,
                        traceAbstraction: Set[AbstractTrace])(implicit zCtx:Z3SolverCtx) {
    println(s"===model: $model")
    val ctx = zCtx.ctx
    traceAbstraction foreach { abs => {
      val indices = model.getSortUniverse(msgSort).filter{msg =>
        val res = model.eval(mkTraceFn.asInstanceOf[FuncDecl[BoolSort]].apply(msg),true).isTrue
        res
      }
      initializeOrderAxioms(messageTranslator)
      val lte = msgLTE
      val sortedInd = indices.sortWith((e1,e2) =>
        model.eval(ctx.mkAnd(lte.apply(e1,e2), ctx.mkNot(ctx.mkEq(e1,e2))),true).isTrue)
      println("=indices=")
      sortedInd.zipWithIndex.foreach(i => println(s"${i._2} = ${i._1}"))

      println("=function decls=")
      model.getFuncDecls.foreach(println)

      println("=type fun=")
//      val addr = model.getSortUniverse(addrSort)
//      val typeFun = model.getFuncDecls.find { f =>
//        val name = f.getName.toString
//        name.contains("addressToType")
//      }
      //      addr.foreach

//      println("=trace solution=")
//      var traceLen = 0
//      while(model.eval(mkEq(sortedInd(traceLen),len).asInstanceOf[BoolExpr], true).isFalse){
//        traceLen = traceLen+1
//      }
      //      val traceFun = mkTraceFn(uniqueID).asInstanceOf[FuncDecl[UninterpretedSort]]
      val nameFun = messageTranslator.nameFun.asInstanceOf[FuncDecl[_]]
      val argFun = (0 until messageTranslator.maxArgs).map(i => mkArgFun(i).asInstanceOf[FuncDecl[_]])
      def printTraceElement(index:Int):Unit = {
        println(s"$index : ${sortedInd(index)} :")
        val msgati = sortedInd(index).asInstanceOf[Expr[UninterpretedSort]]
        val mIter = messageTranslator.solverToIdentitySignature.filter{
          case (ast, _) => model.eval(mkEq(nameFun.apply(msgati), ast).asInstanceOf[BoolExpr],true).isTrue
        }
        val m = mIter.head._2

        if(m != "OTHEROTHEROTHER") {
          val iset = messageTranslator.iForZ3Name(m)
          val args = iset.head.lsVars.indices
            .map(index => model.eval(argFun(index).apply(msgati), true)).mkString(",")

          println(s"$m " +
            s"args: $args")
        }else{
          println("Other Msg")
        }
      }
      println("=traceModel=")
      sortedInd.indices.foreach(printTraceElement)

      println()

    }
    }
  }

  override protected def solverSimplify(t: AST,
                                        state:State,
                                        messageTranslator: MessageTranslator,
                                        logDbg:Boolean)(implicit zCtx:Z3SolverCtx): Option[AST] = {
    val solver = zCtx.solver
    solver.add(t.asInstanceOf[BoolExpr])
    val status: Status = solver.check()
    status match{
      case Status.SATISFIABLE =>
        if (logDbg) {
          println(s"Model: ${solver.getModel}")
          printAbstSolution(solver.getModel,messageTranslator,
            Set(state.traceAbstraction))
        }
        Some(t)
      case Status.UNKNOWN =>
        Some(t)
      case Status.UNSATISFIABLE =>
        if (logDbg) {
          println(s"Unsat core: ${solver.getUnsatCore.map(s=> s.toString).mkString(" AND \n")}")
        }
        None
    }
  }

  private def equalToOneOf(e : Expr[Sort], vals : Array[Expr[Sort]])(implicit zCtx:Z3SolverCtx):BoolExpr = {
    val ctx = zCtx.ctx
    ctx.mkOr(vals.map(v => ctx.mkEq(e,v)):_*)
  }
  def equalToOneOfTypes(e: Expr[Sort], typeToSolverConst: Map[Int,AST],
                        types: Set[Int])(implicit zCtx:Z3SolverCtx):BoolExpr = {
    val solverTypes = types.map(typeToSolverConst).map(_.asInstanceOf[Expr[Sort]])
    equalToOneOf(e,solverTypes.toArray)
  }
  override protected def mkTypeConstraintForAddrExpr(typeFun: AST, typeToSolverConst:Map[Int,AST],
                                                     addr:AST, tc:Set[Int])(implicit zCtx:Z3SolverCtx): AST = {
    if(tc.isEmpty)
      mkBoolVal(boolVal = true)
    else {
      equalToOneOfTypes(typeFun.asInstanceOf[FuncDecl[Sort]].apply(addr.asInstanceOf[Expr[Sort]]), typeToSolverConst, tc)
    }
  }
  override protected def createTypeFun()(implicit zCtx:Z3SolverCtx):FuncDecl[UninterpretedSort] = {
    val args: Array[Sort] = Array(addrSort)
    zCtx.ctx.mkFuncDecl("addressToTypeFn", args, typeSort)
  }

  def uCombName(name:String):String = s"ucomb__$name"
  override protected def mkUcomb(name: String, args: List[AST])(implicit zCtx:Z3SolverCtx): AST = {
    val ctx = zCtx.ctx
    val argsort:Array[Sort] = args.indices.map(_=> ctx.getBoolSort).toArray
    val fun = ctx.mkFuncDecl(uCombName(name),argsort , ctx.getBoolSort)
    val argsCast:Array[Expr[BoolSort]] = args.map(_.asInstanceOf[Expr[BoolSort]]).toArray
    fun.apply(argsCast:_*)
  }
  override protected def mkForallAddr(name:PureVar, cond: AST=>AST)(implicit zCtx:Z3SolverCtx):AST = {

    val j = mkFreshPv(name)
    zCtx.ctx.mkForall(Array(j), cond(j).asInstanceOf[BoolExpr],1,null,null,null,null)
  }

  override protected def mkForallAddr(nameToAST: Map[PureVar,AST], cond: Map[PureVar,AST] => AST)
                                     (implicit zCtx:Z3SolverCtx): BoolExpr = {
    if(nameToAST.isEmpty){
      cond(Map()).asInstanceOf[BoolExpr]
    }else {
      val j = nameToAST.map{case (_,v) => v.asInstanceOf[Expr[UninterpretedSort]]}.toSet
      zCtx.ctx.mkForall(j.toArray,
        cond(nameToAST).asInstanceOf[Expr[BoolSort]], 1,
        null, null, null, null)
    }
  }


  override protected def mkExistsT(t:List[AST], cond:AST)(implicit zCtx:Z3SolverCtx):AST = {
    if(t.nonEmpty) {
      val tc: Array[Expr[_]] = t.map(v => v.asInstanceOf[Expr[UninterpretedSort]]).toArray
      zCtx.ctx.mkExists(tc, cond.asInstanceOf[BoolExpr], 1, null, null, null, null)
    }else cond
  }
  override protected def mkExistsAddr(name:PureVar, cond: AST=>AST)(implicit zCtx:Z3SolverCtx):AST = {
    val j = mkFreshPv(name)
    zCtx.ctx.mkExists(Array(j), cond(j).asInstanceOf[BoolExpr],1,null,null,null,null)
  }

  override protected def mkExistsAddr(nameToAST: Map[PureVar, AST],
                                      cond: Map[PureVar,AST] => AST)
                                     (implicit zCtx:Z3SolverCtx): BoolExpr = {
    if(nameToAST.isEmpty){
      cond(Map()).asInstanceOf[BoolExpr]
    }else {
      val j = nameToAST.map{case (_,v) => v.asInstanceOf[Expr[UninterpretedSort]]}.toSet
      zCtx.ctx.mkExists(j.toArray,
        cond(nameToAST).asInstanceOf[Expr[BoolSort]], 1,
        null, null, null, null)
    }
  }

  override protected def mkFreshPv(pv: PureVar)(implicit zCtx:Z3SolverCtx):Expr[UninterpretedSort] = {
    val pvName = mkPvName(pv)
    zCtx.ctx.mkFreshConst(pvName, addrSort)
  }

  /**
   * there exists an int in (min,max) such that condition is true
   * @param cond function from const to boolean expression
   * @return
   */
  protected def mkExistsInt(min:AST, max:AST, cond:AST=>AST)(implicit zCtx:Z3SolverCtx):AST = {
    val j= zCtx.ctx.mkFreshConst("i", zCtx.ctx.mkIntSort()).asInstanceOf[ArithExpr[ArithSort]]
    val range = mkAnd(List(mkLt(min,j), mkLt(j,max)))
    zCtx.ctx.mkExists(Array(j), mkAnd(range,cond(j)).asInstanceOf[BoolExpr]
      ,1,null,null,null,null)
  }

  override protected def mkImplies(t: AST, t1: AST)(implicit zCtx:Z3SolverCtx): AST = {
    zCtx.ctx.mkImplies(t.asInstanceOf[BoolExpr], t1.asInstanceOf[BoolExpr])
  }

  override protected def mkLocalFn()(implicit zCtx: Z3SolverCtx): FuncDecl[_] = {
    zCtx.ctx.mkFuncDecl(s"localfn_", localSort, addrSort)
  }

  def mkDynFieldName(fieldName:String):String = s"dynField_${fieldName}_"

  override protected def mkDynFieldFn(fieldName:String)(implicit zCtx:Z3SolverCtx):FuncDecl[_] = {
    val addrAddr:Array[Sort] = Array(addrSort,addrSort)
    val fun = zCtx.ctx.mkFuncDecl(mkDynFieldName(fieldName), addrAddr, zCtx.ctx.mkBoolSort)
    fun
  }

  override protected def mkINameFn()(implicit zCtx:Z3SolverCtx): FuncDecl[UninterpretedSort] = {
    zCtx.ctx.mkFuncDecl(s"namefn_", msgSort, iNameSort)
  }
//  private def mkArgSort()(implicit zCtx:Z3SolverCtx): UninterpretedSort = {
//    zCtx.ctx.mkUninterpretedSort("Arguments")
//  }
//  private def mkArgs(n:Int)(implicit zCtx:Z3SolverCtx):Array[Expr[UninterpretedSort]] = {
//    val argIds = (0 until n).map(v => zCtx.ctx.mkFreshConst(s"arg___${v}", mkArgSort())).toArray
//    val argf = zCtx.ctx.mkConst("argf__", mkArgSort())
//    val constraint: Expr[BoolSort] = mkOr(argIds.map(argId => mkEq(argf, argId) ).toList).asInstanceOf[Expr[BoolSort]]
//    zCtx.mkAssert(zCtx.ctx.mkForall(Array(argf), constraint, 1, null,null,null,null))
//    zCtx.mkAssert(zCtx.ctx.mkDistinct(argIds:_*))
//    argIds
//  }

  override protected def mkArgFun(i:Int)(implicit zCtx:Z3SolverCtx): FuncDecl[UninterpretedSort] = {
//    if(zCtx.args.isEmpty){
//      zCtx.args = mkArgs(MAX_ARGS)
//    }
//    val argSort:Sort = mkArgSort()
    zCtx.ctx.mkFuncDecl(s"argfun_$i", msgSort, addrSort)
  }

  protected def mkConstValueConstraint(addr:AST)(implicit zCtx:Z3SolverCtx):AST = {
    val constFn = zCtx.ctx.mkFuncDecl("constFn", addrSort, constSort)
    constFn.apply(addr.asInstanceOf[Expr[UninterpretedSort]])
  }

  override protected def mkIName(enum:AST, enumNum:Int)(implicit zCtx:Z3SolverCtx): AST = {
    enum.asInstanceOf[EnumSort[_]].getConst(enumNum)
  }

  override protected def mkNames(types: List[String])(implicit zCtx:Z3SolverCtx): Map[String,AST] = {
    val tmap:Map[String,AST] = types.map(t => (t -> zCtx.ctx.mkConst(t, iNameSort))).toMap
    tmap
  }

  override protected def mkNameConstraint(nameFun: AST, msg: AST)(implicit zCtx:Z3SolverCtx): AST = {
    nameFun.asInstanceOf[FuncDecl[_]].apply(msg.asInstanceOf[Expr[Sort]])
  }

  override protected def mkArgConstraint(argIndex: Int, msg: AST)(implicit zCtx:Z3SolverCtx): AST = {
    val argFun = mkArgFun(argIndex)
    argFun.asInstanceOf[FuncDecl[_]].apply(msg.asInstanceOf[Expr[UninterpretedSort]])
  }

//  private def mkArgConstraint(argFun:AST,
//                              arg:Expr[UninterpretedSort],
//                              msg:Expr[UninterpretedSort])(implicit zCtx:Z3SolverCtx):AST = {
//    argFun.asInstanceOf[FuncDecl[_]].apply(arg,
//      msg)
//  }

  override protected def mkAddrConst(i: Int)(implicit zCtx:Z3SolverCtx): AST = {
    zCtx.ctx.mkConst(s"addr_const$i", addrSort)
  }

  override protected def mkMsgConst(i:Int, msg:Option[TraceElement])(implicit zCtx:Z3SolverCtx): AST = {
//    if(i == 0){
//      assert(msg.contains(TInitial) || msg.isEmpty, "Initial trace element should be TInitial")
//      return mkZeroMsg
//    }
    val sig = (i,msg) match {
//      case (_,Some(TInitial)) => throw new IllegalArgumentException("bad initial message position")
      case (_,Some(TCLInit(_))) => ???
      case (_,Some(TNew(_,_))) => ???
      case (i,Some(TMessage(mType, method, _, _))) => s"${mType}_${method.sig.methodSignature}_$i"
      case (i,None) => s"__unn__$i"
    }
    zCtx.ctx.mkConst(s"msgat_$sig", msgSort)
  }


  override protected def mkDistinct(pvList: Iterable[PureVar],pvMap:Map[PureVar,AST])(implicit zCtx:Z3SolverCtx): AST = {
    if(pvList.isEmpty){
      mkBoolVal(boolVal = true)
    }else {
      zCtx.ctx.mkDistinct(pvList.map { a =>
        pvMap(a).asInstanceOf[Expr[UninterpretedSort]]
      }.toArray: _*)
    }
  }

  override protected def mkDistinctT(pvList: Iterable[AST])(implicit zCtx:Z3SolverCtx): AST = {
    if(pvList.isEmpty){
      mkBoolVal(boolVal = true)
    }else {
      zCtx.ctx.mkDistinct(pvList.map { a => a.asInstanceOf[Expr[UninterpretedSort]] }.toArray: _*)
    }
  }

  override protected def persist: ClassHierarchyConstraints = persistentConstraints


  //TODO: hack to go b
  def functFromName(name:String)(implicit zCtx: Z3SolverCtx):FuncDecl[_] = {
    if(name == "msgLTE")
      msgLTE
    else if(name == "constFn")
      mkConstFn
    else if(name == "localfn_")
      mkLocalFn
    else if(name == "addressToTypeFn")
      createTypeFun
    else if(name.startsWith("dynField_")) { //"dynField_f_")
      val fieldName = name.dropWhile(c => c != '_').drop(1).dropRight(1)
      val fn = mkDynFieldFn(fieldName)
      val funName = fn.getName.toString
      assert(funName == name, s"failed to extract field name: ${name}")
      fn
    }else if(name.startsWith("traceFn")) {
      mkTraceFn()
    } else if (name.startsWith("namefn_")) {
      mkINameFn()
    }else if(name.startsWith("argfun_")){
      val ind = name.split("_")(1)
      mkArgFun(ind.toInt)
    } else
      ???
  }
  def constNameToSort(constName:String)(implicit zCtx: Z3SolverCtx):Sort = {
    def st(s:String):Boolean = constName.startsWith(s)
    if(st("type_"))
      typeSort
    else if(st("staticField_")) {
      addrSort
    }else if(st("addr_const")){
      addrSort
    }else if(st("msgat_") || st("msg_") || st("zeroMessage___")) {
      msgSort
    }else if(st("local_")) {
      localSort
    } else if(st("const_"))
      constSort
    else if(st("pv-") || st("npv-") || st("a1!") || st("a2!") || st("a3!"))
      addrSort
    else if(st("I_CB") || st("I_CI") || st("iname_"))
      iNameSort
    else if(st("OTHEROTHEROTHER") || st("INITINIT"))
      //msgSort
      iNameSort
    else{
      ???
    }
  }


  override protected def mkTypeConstraints(types: Set[Int])(implicit zCtx: Z3SolverCtx): (AST, Map[Int, AST]) = {
    val typeMap = types.map(t => (t-> zCtx.ctx.mkConst(s"type_$t", typeSort))).toMap
    val allConstraints = typeMap.map{case (_,c) => c}
    val unique = mkDistinctT(allConstraints)
    (unique, typeMap)
  }

  override protected def mkLocalConstraint(localIdent:AST, equalTo: AST)
                                          (implicit zCtx: Z3SolverCtx): AST = {
    val fn = mkLocalFn()
    mkEq(fn.apply(localIdent.asInstanceOf[Expr[UninterpretedSort]]), equalTo)
  }

  override protected def mkDynFieldConstraint(base: AST, fieldName: String, equalTo: AST)
                                             (implicit zCtx: Z3SolverCtx): AST = {
    val fn = mkDynFieldFn(fieldName)
    val appFun = fn.apply(base.asInstanceOf[Expr[Sort]], equalTo.asInstanceOf[Expr[Sort]])
//    mkEq(appFun, equalTo)
    appFun
  }

  override protected def mkStaticFieldConstraint(clazz:String, fieldName:String, equalTo:AST)
                                             (implicit zCtx:Z3SolverCtx):AST = {
    val staticField = zCtx.ctx.mkConst(s"staticField___${clazz}___${fieldName}", addrSort) //.mkFuncDecl(s"dynField_${fieldName}_${uid}", addrSort)
    mkEq(staticField, equalTo)
  }

  def localToName(local:(String,Int)):String = s"local_${local._1}____${local._2}"
  override protected def mkLocalDomain(locals: Set[(String, Int)])
                                      (implicit zCtx: Z3SolverCtx): (AST, Map[(String, Int), AST]) = {
    val ctx = zCtx.ctx
    val localMap = locals.map(t => (t-> ctx.mkConst(localToName(t), localSort))).toMap
    val allConstraints: immutable.Iterable[Expr[UninterpretedSort]] = localMap.map{case (_,c) => c}
    val unique = mkDistinctT(allConstraints)
    (unique, localMap)
  }

  def fieldToName(fld:String):String = {
    s"field_${fld}"
  }

  protected def mkConstConstraintsMap(pvs: Set[PureVal])(implicit zCtx: Z3SolverCtx): Map[PureVal, AST] = {
    val ctx = zCtx.ctx
    val constMap = pvs.map{t =>
      t->ctx.mkConst(t.solverName, constSort)
    }.toMap
    constMap
  }

  private def iNameString = "inames"

  protected def typeSort(implicit zCtx:Z3SolverCtx): UninterpretedSort = zCtx.ctx.mkUninterpretedSort("ClassTypes")
  // index sort used before msg was the order
  //  private def indexSort(implicit zCtx: Z3SolverCtx):UninterpretedSort = zCtx.ctx.mkUninterpretedSort("Uint")
  protected def addrSort(implicit zCtx:Z3SolverCtx) = zCtx.ctx.mkUninterpretedSort("Addr")
  protected def msgSort(implicit zCtx: Z3SolverCtx):UninterpretedSort = zCtx.ctx.mkUninterpretedSort("Msg")
  protected def constSort(implicit zCtx:Z3SolverCtx): UninterpretedSort = zCtx.ctx.mkUninterpretedSort("ConstVals")
  protected def localSort(implicit zCtx:Z3SolverCtx): UninterpretedSort = zCtx.ctx.mkUninterpretedSort("Locals")
  protected def iNameSort(implicit zCtx:Z3SolverCtx): UninterpretedSort = zCtx.ctx.mkUninterpretedSort(iNameString)

  /**
   * create msgLTE function such that (msgLTE X Y) means X ≤ Y
   */
  private def msgLTE(implicit zCtx: Z3SolverCtx): FuncDecl[BoolSort] = {
    val msgMsg: Array[Sort] = Array(msgSort, msgSort)
    zCtx.ctx.mkFuncDecl("msgLTE", msgMsg, zCtx.ctx.mkBoolSort)
  }

  private def mkConstFn(implicit zCtx:Z3SolverCtx):FuncDecl[UninterpretedSort] = {
    zCtx.ctx.mkFuncDecl("constFn", addrSort, constSort)
  }

  override def initializeNameAxioms(messageTranslator:MessageTranslator)(implicit zCtx:Z3SolverCtx):Unit = {
    if(!zCtx.uninterpretedTypes.contains(iNameString)){
      val u = zCtx.ctx.mkFreshConst("iname_u", iNameSort)
      val tmap = mkNames(messageTranslator.inamelist)
      val eachT = mkOr(tmap.map{case (_,v) => mkEq(u, v)}).asInstanceOf[BoolExpr]
      val tOnly = tmap.map{case (_,v) => v.asInstanceOf[Expr[UninterpretedSort]]}
      mkAssert(zCtx.ctx.mkForall(Array(u), eachT, 1, null,null,null,null))
      mkAssert(zCtx.ctx.mkDistinct(tOnly.toArray:_*))
    }
  }
  override def initalizeConstAxioms(messageTranslator: MessageTranslator)(implicit zCtx:Z3SolverCtx): Unit = {
    val constMap = mkConstConstraintsMap(messageTranslator.pureValSet)
    val allConstraints = constMap.map{
      case (_,c) => c.asInstanceOf[Expr[UninterpretedSort]]
    }
    val unique = mkDistinctT(allConstraints)
    mkAssert(unique)
  }
  override def initializeZeroAxioms(messageTranslator: MessageTranslator)(implicit zCtx:Z3SolverCtx): Unit = {
    val ctx = zCtx.ctx
    val lte = msgLTE
    if(!zCtx.isZeroInitialized) {
      zCtx.initializeZero
      val x = ctx.mkFreshConst("msg_x", msgSort)
      // ** All messages are greater than or equal to zero
      // forall x. zero ≤ x
      val zeroLTE: BoolExpr = lte.apply(mkZeroMsg, x).asInstanceOf[BoolExpr]
      mkAssert(ctx.mkForall(Array(x), zeroLTE, 1, null, null, null, null))
      val nameFN = mkINameFn()
      mkAssert(mkEq(nameFN.apply(mkZeroMsg), messageTranslator.getZeroMsgName))
    }
  }

  override def initializeFieldAxioms(messageTranslator:MessageTranslator)(implicit zCtx:Z3SolverCtx):Unit = {
    val fieldNames:Iterable[String] = messageTranslator.dynFieldSet.map(mkDynFieldName)
    fieldNames.foreach { fieldName =>
      val fun = mkDynFieldFn(fieldName)
      if (!zCtx.initializedFieldFunctions.contains(fieldName)) {
        val a1 = zCtx.ctx.mkFreshConst("a1", addrSort)
        val a2 = zCtx.ctx.mkFreshConst("a2", addrSort)
        val a3 = zCtx.ctx.mkFreshConst("a3", addrSort)

        val b = zCtx.ctx.mkForall(Array(a1, a2, a3),
          mkImplies(mkAnd(fun.apply(a1, a2), fun.apply(a1, a3)), mkEq(a2, a3)).asInstanceOf[BoolExpr],
          1, null, null, null, null)
        mkAssert(b)
        zCtx.initializedFieldFunctions.add(fieldName)
      }
    }
  }

  /**
   * Apply axioms to enforce total order to messages in history.
   * Note: this used to be an uninterpreted index sort, but was simplified to a total order over messages.
   * @param zCtx z3 context object
   * @return ≤ relation between messages
   */
  override def initializeOrderAxioms(messageTranslator: MessageTranslator)
                                (implicit zCtx: Z3SolverCtx):Unit = {

    val ctx = zCtx.ctx
    val lte = msgLTE
    if(!zCtx.indexInitialized){

      // Total ordering encoding used from: https://dl.acm.org/doi/pdf/10.1145/3140568
      // Paxos Made EPR: Decidable Reasoning about DistributedProtocols
      // figure 1
      // ** less than is transitive
      val x = ctx.mkFreshConst("msg_x",msgSort)
      val y = ctx.mkFreshConst("msg_y",msgSort)
      val z = ctx.mkFreshConst("msg_z",msgSort)
      //forall x . x≤x
      mkAssert(ctx.mkForall(Array(x), lte.apply(x,x), 1,null,null,null,null))

      // forall x,y,z. x≤y /\ y≤z => x≤z
      val trans: BoolExpr = mkImplies(mkAnd(lte.apply(x,y), lte.apply(y,z)), lte.apply(x,z)).asInstanceOf[BoolExpr]
      val b = ctx.mkForall(Array(x,y,z), trans, 1, null, null, null, null )
      mkAssert(b)

      //forall x,y. x≤y /\ y≤x => y = x
      mkAssert(ctx.mkForall(Array(x,y), ctx.mkImplies(ctx.mkAnd(lte.apply(x,y), lte.apply(y,x)), ctx.mkEq(x,y)),
        1,null,null,null,null))

      //forall x,y. x≤y \/ y≤x
      mkAssert(ctx.mkForall(Array(x,y), ctx.mkOr(lte.apply(x,y), lte.apply(y,x)),
        1,null,null,null,null))

      zCtx.indexInitialized = true
    }
  }

  override protected def encodeValueCreatedInFuture(v: AST, maxArgs:Int)(implicit zCtx: Z3SolverCtx): AST = {
    val ctx = zCtx.ctx
    val argFuns = (0 until maxArgs).map(i => mkArgFun(i).asInstanceOf[FuncDecl[UninterpretedSort]])
    val m = ctx.mkConst("msg_all", msgSort)
    val v_ = v.asInstanceOf[Expr[UninterpretedSort]]
//    val pred:BoolExpr = ctx.mkAnd(
//      zCtx.args.map(arg =>
//        ctx.mkNot(ctx.mkEq(
//            argFun.apply(arg,m),v_))):_*)
    val pred= argFuns.map(argFun => mkNe(argFun.apply(m), v)).reduce(mkAnd).asInstanceOf[BoolExpr]
    ctx.mkForall(Array(m), pred, 1, null,null,null,null)
  }

  override def getLogger: Logger =
    LoggerFactory.getLogger("Z3StateSolver")

  override protected def mkTraceFn()(implicit zCtx: Z3SolverCtx): FuncDecl[BoolSort] = {
    val ctx = zCtx.ctx
    ctx.mkFuncDecl("traceFn", msgSort, ctx.mkBoolSort())
  }

  override protected def mkTraceFnContains(traceFn: AST, v: AST)(implicit zCtx: Z3SolverCtx): Expr[BoolSort] = {
    val iTraceFn = traceFn.asInstanceOf[FuncDecl[BoolSort]]
    iTraceFn.apply(v.asInstanceOf[Expr[UninterpretedSort]])
  }


  override protected def mkExistsMsg(traceFn:AST, cond: AST => AST)(implicit zCtx: Z3SolverCtx): Expr[BoolSort] = {
    val ctx = zCtx.ctx
    val j = zCtx.ctx.mkFreshConst("msg_j", msgSort)
    val cond2: BoolExpr = ctx.mkAnd(
      mkTraceFnContains(traceFn,j),cond(j).asInstanceOf[BoolExpr])
    ctx.mkExists(Array(j),cond2
      , 1, null, null, null, null)
  }

  override protected def mkForallMsg(traceFn:AST, cond: AST => AST)(implicit zCtx: Z3SolverCtx): AST = {
    val ctx = zCtx.ctx
    val j = zCtx.ctx.mkFreshConst("msg_j", msgSort)
    val cond2 = ctx.mkImplies(mkTraceFnContains(traceFn,j),cond(j).asInstanceOf[BoolExpr])
    ctx.mkForall(Array(j), cond2
      , 1, null, null, null, null)
  }

  override protected def mkLTEMsg(ind1: AST, ind2: AST)(implicit zctx: Z3SolverCtx): AST =
    msgLTE.apply(ind1.asInstanceOf[Expr[UninterpretedSort]], ind2.asInstanceOf[Expr[UninterpretedSort]])

  override protected def mkLTMsg(ind1: AST, ind2: AST)(implicit zctx: Z3SolverCtx): AST =
    mkAnd(mkLTEMsg(ind1,ind2), mkNot(mkEq(ind1,ind2)))

  override protected def mkAddOneMsg(traceFn:AST, ind: AST)(implicit zctx: Z3SolverCtx): (AST, AST) = {
    val mConst = zctx.ctx.mkFreshConst("msg_",msgSort)

    val req = mkForallMsg(traceFn, m => mkOr(List(mkLTEMsg(m,ind), mkLTEMsg(mConst,m))) )

    (req,mConst)
  }

  /**
   * create a fresh variable that is ind+1
   * @param ind target index
   * @param zCtx solver context
   * @return (assertion that fresh var is ind+1, fresh var)
   */
  //  override protected def mkAddOneIndex(ind: AST)(implicit zCtx: Z3SolverCtx): (AST,AST) = {
  //    val ctx = zCtx.ctx
  //    val lte = indexLTE
  //    val indNext = zCtx.ctx.mkFreshConst("indNext", indexSort)
  //    val other = zCtx.ctx.mkFreshConst("other", indexSort)
  //    val indt = ind.asInstanceOf[Expr[UninterpretedSort]]
  //    val assert = mkAnd(List(
  //      lte.apply(indt,indNext),
  //      ctx.mkNot(ctx.mkEq(ind.asInstanceOf[Expr[UninterpretedSort]],indNext)),
  //      ctx.mkForall(Array(other), ctx.mkOr(lte.apply(other,indt), lte.apply(indNext, other)),
  //        1,null,null,null,null)
  //    ))
  //    (assert,indNext)
  //  }

  protected def mkZeroMsg(implicit zCtx:Z3SolverCtx):Expr[UninterpretedSort] = {
    assert(zCtx.isZeroInitialized, "zero must be initialized to make zero message")
    zCtx.ctx.mkConst("zeroMessage___",msgSort)
  }

  /**
   * Encode set of something in z3
   * @param values names of things in set
   * @param typeName name of set (must be unique from other sets)
   * @param allEqualToSomeValue true if every element of this set must be equal to a member of values
   * @param eachValueDistinct no two elements of this set may be equal
   */
  case class Z3SetEncoder(values:Set[Nameable],
                          typeName:String,
                          allEqualToSomeValue:Boolean = true,
                          eachValueDistinct:Boolean = true,
                         ) extends SetEncoder[AST, Z3SolverCtx]{
    private var nameableToSolver: Option[Map[Nameable,Expr[UninterpretedSort]]] = None
    private def init()(implicit zCtx: Z3SolverCtx):Unit = {
      if(nameableToSolver.isEmpty){
        val ctx = zCtx.ctx
        nameableToSolver = Some(values.map{v => v -> ctx.mkConst(v.solverName, getSort)}.toMap)
      }
    }

    def getSort(implicit zCtx: Z3SolverCtx):UninterpretedSort = zCtx.ctx.mkUninterpretedSort(typeName)
    def solverExprFor(n:Nameable)(implicit zCtx: Z3SolverCtx):Expr[UninterpretedSort] = {
      init()
      nameableToSolver.get(n)
    }

    override def getAxioms()(implicit zCtx: Z3SolverCtx): Expr[BoolSort] = {
      init()
      val ctx = zCtx.ctx
      val upperBound = if(allEqualToSomeValue) {
        val v = ctx.mkFreshConst("v", getSort)
        val condList: Array[BoolExpr] = nameableToSolver.get.values.map{ nv => ctx.mkEq(v,nv)}.toArray
        val cond = mkOr(condList).asInstanceOf[BoolExpr]
        Some(ctx.mkForall(Array(v),cond, 1,null,null,null,null))
      } else None

      val lowerBound = if(eachValueDistinct)
        Some(ctx.mkDistinct(nameableToSolver.get.values.toArray:_*))
      else None
      mkAnd(List(upperBound, lowerBound).flatten)
    }
  }

  //TODO: de-duplicate this logic for names, const values, addresses, and allocation sites
  override def getSetEncoder(values:Set[Nameable],
                             typeName:String,
                             allEqualToSomeValue:Boolean = true,
                             eachValueDistinct:Boolean = true,
                            ):SetEncoder[AST, Z3SolverCtx] =
    Z3SetEncoder(values, typeName, allEqualToSomeValue, eachValueDistinct)

  override def mkAssert(t: AST)(implicit zCtx: Z3SolverCtx): Unit = {
    z3ExprToSmtLib(t) match {
      case FunctionApplication(fun, terms) if fun.id.symbol.name == "distinct" && terms.size < 2 =>
        return
      case QualifiedIdentifier(id,_) if id.symbol.name == "true" =>
        return
      case _ =>
    }
    // note: attempted to prune unused quantifiers to address timeout, does not seem to work
    // left smtlib conversion code because it seems useful for debug.
    //val pruned = pruneUnusedQuant(t)
    val pruned = t
    zCtx.mkAssert(pruned)
  }
}<|MERGE_RESOLUTION|>--- conflicted
+++ resolved
@@ -6,13 +6,8 @@
 import edu.colorado.plv.bounder.BounderUtil
 import edu.colorado.plv.bounder.ir.{AppMethod, CBEnter, CBExit, CIEnter, CIExit, FwkMethod, TCLInit, TMessage, TNew, TraceElement, WitnessExplanation}
 import edu.colorado.plv.bounder.lifestate.LifeState
-<<<<<<< HEAD
-import edu.colorado.plv.bounder.lifestate.LifeState.{AbsMsg, AnyAbsMsg, CLInit, FreshRef, OAbsMsg, Signature}
-import edu.colorado.plv.bounder.symbolicexecutor.state.{AbstractTrace, BotVal, NullVal, PureExpr, PureVal, PureVar, State, ConcreteAddr, ConcreteVal, TopVal}
-=======
 import edu.colorado.plv.bounder.lifestate.LifeState.{AbsMsg, CLInit, FreshRef, OAbsMsg, Signature}
 import edu.colorado.plv.bounder.symbolicexecutor.state.{AbstractTrace, BotVal, ConcreteAddr, ConcreteVal, NullVal, PureExpr, PureVal, PureVar, State, TopVal}
->>>>>>> 7560ce60
 import org.slf4j.{Logger, LoggerFactory}
 import smtlib.lexer.Lexer
 import smtlib.lexer.Lexer.UnexpectedCharException
@@ -667,11 +662,7 @@
         TMessage(CIEnter,FwkMethod(sig.example()), vars.map(v => pmv(v)))
       case OAbsMsg(CIExit, sig, vars) =>
         TMessage(CIExit,FwkMethod(sig.example()), vars.map(v => pmv(v)))
-<<<<<<< HEAD
-      case AnyAbsMsg => ??? //TODO: how to explain any?
-=======
 //      case AnyAbsMsg => ??? //TODO: how to explain any?
->>>>>>> 7560ce60
     }
 
     WitnessExplanation(trace)
